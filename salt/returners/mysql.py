# -*- coding: utf-8 -*-
'''
Return data to a mysql server

:maintainer:    Dave Boucha <dave@saltstack.com>, Seth House <shouse@saltstack.com>
:maturity:      new
:depends:       python-mysqldb
:platform:      all

To enable this returner the minion will need the python client for mysql
installed and the following values configured in the minion or master
config, these are the defaults::

    mysql.host: 'salt'
    mysql.user: 'salt'
    mysql.pass: 'salt'
    mysql.db: 'salt'
    mysql.port: 3306

Alternative configuration values can be used by prefacing the configuration.
Any values not found in the alternative configuration will be pulled from
the default location::

    alternative.mysql.host: 'salt'
    alternative.mysql.user: 'salt'
    alternative.mysql.pass: 'salt'
    alternative.mysql.db: 'salt'
    alternative.mysql.port: 3306

Use the following mysql database schema::

    CREATE DATABASE  `salt`
      DEFAULT CHARACTER SET utf8
      DEFAULT COLLATE utf8_general_ci;

    USE `salt`;

    --
    -- Table structure for table `jids`
    --

    DROP TABLE IF EXISTS `jids`;
    CREATE TABLE `jids` (
      `jid` varchar(255) NOT NULL,
      `load` mediumtext NOT NULL,
      UNIQUE KEY `jid` (`jid`)
    ) ENGINE=InnoDB DEFAULT CHARSET=utf8;

    --
    -- Table structure for table `salt_returns`
    --

    DROP TABLE IF EXISTS `salt_returns`;
    CREATE TABLE `salt_returns` (
      `fun` varchar(50) NOT NULL,
      `jid` varchar(255) NOT NULL,
      `return` mediumtext NOT NULL,
      `id` varchar(255) NOT NULL,
      `success` varchar(10) NOT NULL,
      `full_ret` mediumtext NOT NULL,
      `alter_time` TIMESTAMP DEFAULT CURRENT_TIMESTAMP,
      KEY `id` (`id`),
      KEY `jid` (`jid`),
      KEY `fun` (`fun`)
    ) ENGINE=InnoDB DEFAULT CHARSET=utf8;

Required python modules: MySQLdb

  To use the mysql returner, append '--return mysql' to the salt command. ex:

    salt '*' test.ping --return mysql

  To use the alternative configuration, append '--return_config alternative' to the salt command. ex:

    salt '*' test.ping --return mysql --return_config alternative
'''
# Let's not allow PyLint complain about string substitution
# pylint: disable=W1321,E1321

# Import python libs
from contextlib import contextmanager
import sys
import json
import logging

# Import salt libs
import salt.returners
<<<<<<< HEAD
=======
import salt.utils
>>>>>>> e7311ba0

# Import third party libs
try:
    import MySQLdb
    HAS_MYSQL = True
except ImportError:
    HAS_MYSQL = False

log = logging.getLogger(__name__)

# Define the module's virtual name
__virtualname__ = 'mysql'


def __virtual__():
    if not HAS_MYSQL:
        return False
    return True


def _get_options(ret=None):
    '''
    Returns options used for the MySQL connection.
    '''
    defaults = {'host': 'salt',
                'user': 'salt',
                'pass': 'salt',
                'db': 'salt',
                'port': 3306}

    attrs = {'host': 'host',
             'user': 'user',
             'pass': 'pass',
             'db': 'db',
             'port': 'port'}

    _options = salt.returners.get_returner_options(__virtualname__,
                                                   ret,
                                                   attrs,
                                                   __salt__=__salt__,
                                                   __opts__=__opts__,
                                                   defaults=defaults)
    # Ensure port is an int
    if 'port' in _options:
        _options['port'] = int(_options['port'])
    return _options


@contextmanager
def _get_serv(ret=None, commit=False):
    '''
    Return a mysql cursor
    '''
    _options = _get_options(ret)
    conn = MySQLdb.connect(host=_options.get('host'),
                           user=_options.get('user'),
                           passwd=_options.get('pass'),
                           db=_options.get('db'),
                           port=_options.get('port'))
    cursor = conn.cursor()
    try:
        yield cursor
    except MySQLdb.DatabaseError as err:
        error = err.args
        sys.stderr.write(str(error))
        cursor.execute("ROLLBACK")
        raise err
    else:
        if commit:
            cursor.execute("COMMIT")
        else:
            cursor.execute("ROLLBACK")
    finally:
        conn.close()


def returner(ret):
    '''
    Return data to a mysql server
    '''
    with _get_serv(ret, commit=True) as cur:
        sql = '''INSERT INTO `salt_returns`
                (`fun`, `jid`, `return`, `id`, `success`, `full_ret` )
                VALUES (%s, %s, %s, %s, %s, %s)'''

        cur.execute(sql, (ret['fun'], ret['jid'],
                          json.dumps(ret['return']),
                          ret['id'],
                          ret['success'],
                          json.dumps(ret)))


def save_load(jid, load):
    '''
    Save the load to the specified jid id
    '''
    with _get_serv(commit=True) as cur:

        sql = '''INSERT INTO `jids`
               (`jid`, `load`)
                VALUES (%s, %s)'''

        cur.execute(sql, (jid, json.dumps(load)))


def get_load(jid):
    '''
    Return the load data that marks a specified jid
    '''
    with _get_serv(ret=None, commit=True) as cur:

        sql = '''SELECT `load` FROM `jids` WHERE `jid` = %s;'''
        cur.execute(sql, (jid,))
        data = cur.fetchone()
        if data:
            return json.loads(data[0])
        return {}


def get_jid(jid):
    '''
    Return the information returned when the specified job id was executed
    '''
    with _get_serv(ret=None, commit=True) as cur:

        sql = '''SELECT id, full_ret FROM `salt_returns`
                WHERE `jid` = %s'''

        cur.execute(sql, (jid,))
        data = cur.fetchall()
        ret = {}
        if data:
            for minion, full_ret in data:
                ret[minion] = json.loads(full_ret)
        return ret


def get_fun(fun):
    '''
    Return a dict of the last function called for all minions
    '''
    with _get_serv(ret=None, commit=True) as cur:

        sql = '''SELECT s.id,s.jid, s.full_ret
                FROM `salt_returns` s
                JOIN ( SELECT MAX(`jid`) as jid
                    from `salt_returns` GROUP BY fun, id) max
                ON s.jid = max.jid
                WHERE s.fun = %s
                '''

        cur.execute(sql, (fun,))
        data = cur.fetchall()

        ret = {}
        if data:
            for minion, _, full_ret in data:
                ret[minion] = json.loads(full_ret)
        return ret


def get_jids():
    '''
    Return a list of all job ids
    '''
    with _get_serv(ret=None, commit=True) as cur:

        sql = '''SELECT DISTINCT jid
                FROM `jids`'''

        cur.execute(sql)
        data = cur.fetchall()
        ret = []
        for jid in data:
            ret.append(jid[0])
        return ret


def get_minions():
    '''
    Return a list of minions
    '''
    with _get_serv(ret=None, commit=True) as cur:

        sql = '''SELECT DISTINCT id
                FROM `salt_returns`'''

        cur.execute(sql)
        data = cur.fetchall()
        ret = []
        for minion in data:
            ret.append(minion[0])
        return ret


def prep_jid(nocache, passed_jid=None):  # pylint: disable=unused-argument
    '''
    Do any work necessary to prepare a JID, including sending a custom id
    '''
    return passed_jid if passed_jid is not None else salt.utils.gen_jid()<|MERGE_RESOLUTION|>--- conflicted
+++ resolved
@@ -85,10 +85,7 @@
 
 # Import salt libs
 import salt.returners
-<<<<<<< HEAD
-=======
 import salt.utils
->>>>>>> e7311ba0
 
 # Import third party libs
 try:
