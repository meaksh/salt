--- conflicted
+++ resolved
@@ -187,10 +187,6 @@
         rule.append('{0}-o {1}'.format(maybe_add_negation('of'), kwargs['of']))
         del kwargs['of']
 
-<<<<<<< HEAD
-    if 'proto' in kwargs:
-        rule.append('{0}-p {1}'.format(maybe_add_negation('proto'), kwargs['proto']))
-=======
     if 'protocol' in kwargs:
         proto = kwargs['protocol']
         del kwargs['protocol']
@@ -203,8 +199,7 @@
             proto = re.sub(bang_not_pat, '', proto)
             rule += '! '
 
-        rule += '-p {0} '.format(proto)
->>>>>>> ef5d6c10
+        rule.append('{0}-p {1}'.format(maybe_add_negation('proto'), proto))
         proto = True
 
     if 'match' in kwargs:
@@ -218,18 +213,11 @@
         del kwargs['match']
 
     if 'connstate' in kwargs:
-<<<<<<< HEAD
-        rule.append('{0}--state {1}'.format(maybe_add_negation('connstate'), kwargs['connstate']))
-=======
         if '-m state' not in rule:
             rule += '-m state '
 
-        if kwargs['connstate'].startswith('!') or kwargs['connstate'].startswith('not'):
-            kwargs['connstate'] = re.sub(bang_not_pat, '', kwargs['connstate'])
-            rule += '! '
-
-        rule += '--state {0} '.format(kwargs['connstate'])
->>>>>>> ef5d6c10
+        rule.append('{0}--state {1}'.format(maybe_add_negation('connstate'), kwargs['connstate']))
+
         del kwargs['connstate']
 
     if 'dport' in kwargs:
