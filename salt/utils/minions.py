--- conflicted
+++ resolved
@@ -155,17 +155,11 @@
 
     def _check_cache_minions(self,
                              expr,
-<<<<<<< HEAD
                              delimiter,
-                             greedy,
-                             search_type,
-                             regex_match=False):
-=======
                              greedy,
                              search_type,
                              regex_match=False,
                              exact_match=False):
->>>>>>> 1fd9983f
         '''
         Helper function to search for minions in master caches
         '''
@@ -338,9 +332,6 @@
                         pass
         return list(minions)
 
-<<<<<<< HEAD
-    def _check_compound_minions(self, expr, delimiter, greedy):  # pylint: disable=unused-argument
-=======
     def _check_compound_pillar_exact_minions(self, expr, greedy):
         '''
         Return the minions found by looking via compound matcher
@@ -349,8 +340,11 @@
         '''
         return self._check_compound_minions(expr, greedy, pillar_exact=True)
 
-    def _check_compound_minions(self, expr, greedy, pillar_exact=False):  # pylint: disable=unused-argument
->>>>>>> 1fd9983f
+    def _check_compound_minions(self,
+                                expr,
+                                delimiter,
+                                greedy,
+                                pillar_exact=False):  # pylint: disable=unused-argument
         '''
         Return the minions found by looking via compound matcher
         '''
@@ -507,26 +501,11 @@
         make sure everyone has checked back in.
         '''
         try:
-<<<<<<< HEAD
             check_func = getattr(self, '_check_{0}_minions'.format(expr_form), None)
             if expr_form in ('grain', 'grain_pcre', 'pillar', 'compound'):
                 minions = check_func(expr, delimiter, greedy)
             else:
                 minions = check_func(expr, greedy)
-=======
-            minions = {'glob': self._check_glob_minions,
-                       'pcre': self._check_pcre_minions,
-                       'list': self._check_list_minions,
-                       'grain': self._check_grain_minions,
-                       'grain_pcre': self._check_grain_pcre_minions,
-                       'pillar': self._check_pillar_minions,
-                       'compound': self._check_compound_minions,
-                       'ipcidr': self._check_ipcidr_minions,
-                       'range': self._check_range_minions,
-                       'pillar_exact': self._check_pillar_exact_minions,
-                       'compound_pillar_exact': self._check_compound_pillar_exact_minions,
-                       }[expr_form](expr, greedy)
->>>>>>> 1fd9983f
         except Exception:
             log.exception(
                     'Failed matching available minions with {0} pattern: {1}'
