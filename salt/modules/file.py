--- conflicted
+++ resolved
@@ -3237,29 +3237,6 @@
         else:
             __clean_tmp(sfn)
             return sfn, {}, data['data']
-<<<<<<< HEAD
-    else:
-        # Copy the file down if there is a source
-        if source:
-            if _urlparse(source).scheme == 'salt':
-                source_sum = __salt__['cp.hash_file'](source, saltenv)
-                if not source_sum:
-                    return '', {}, 'Source file {0!r} not found'.format(source)
-            elif source_hash:
-                protos = ['salt', 'http', 'https', 'ftp', 'swift', 's3', 'file']
-                if _urlparse(source_hash).scheme in protos:
-                    # The source_hash is a file on a server
-                    hash_fn = __salt__['cp.cache_file'](source_hash, saltenv)
-                    if not hash_fn:
-                        return '', {}, 'Source hash file {0} not found'.format(
-                            source_hash)
-                    source_sum = extract_hash(hash_fn, '', name)
-                    if source_sum is None:
-                        return '', {}, ('Source hash file {0} contains an invalid '
-                            'hash format, it must be in the format <hash type>=<hash>.'
-                            ).format(source_hash)
-=======
->>>>>>> c7003d49
 
     return sfn, source_sum, ''
 
