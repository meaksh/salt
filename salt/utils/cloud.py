# -*- coding: utf-8 -*-
'''
Utility functions for salt.cloud
'''

# Import python libs
from __future__ import absolute_import
import os
import sys
import stat
import codecs
import shutil
import hashlib
import socket
import tempfile
import time
import subprocess
import multiprocessing
import logging
import pipes
import msgpack
import traceback
import copy
import re
import uuid


# Let's import pwd and catch the ImportError. We'll raise it if this is not
# Windows
try:
    import pwd
except ImportError:
    if not sys.platform.lower().startswith('win'):
        # We can't use salt.utils.is_windows() from the import a little down
        # because that will cause issues under windows at install time.
        raise

try:
    import salt.utils.smb

    HAS_SMB = True
except ImportError:
    HAS_SMB = False

try:
    import winrm
    from winrm.exceptions import WinRMTransportError

    HAS_WINRM = True
except ImportError:
    HAS_WINRM = False

# Import salt libs
import salt.crypt
import salt.client
import salt.config
import salt.utils
import salt.utils.event
from salt import syspaths
from salt.utils import vt
from salt.utils.nb_popen import NonBlockingPopen
from salt.utils.yamldumper import SafeOrderedDumper
from salt.utils.validate.path import is_writeable

# Import salt cloud libs
import salt.cloud
from salt.exceptions import (
    SaltCloudConfigError,
    SaltCloudException,
    SaltCloudSystemExit,
    SaltCloudExecutionTimeout,
    SaltCloudExecutionFailure,
    SaltCloudPasswordError
)

# Import third party libs
import salt.ext.six as six
from salt.ext.six.moves import range  # pylint: disable=import-error,redefined-builtin,W0611
from jinja2 import Template
import yaml

try:
    import getpass

    HAS_GETPASS = True
except ImportError:
    HAS_GETPASS = False

NSTATES = {
    0: 'running',
    1: 'rebooting',
    2: 'terminated',
    3: 'pending',
}

SSH_PASSWORD_PROMP_RE = re.compile(r'(?:.*)[Pp]assword(?: for .*)?:\ *$', re.M)
SSH_PASSWORD_PROMP_SUDO_RE = \
    re.compile(r'(?:.*sudo)(?:.*)[Pp]assword(?: for .*)?:', re.M)

# Get logging started
log = logging.getLogger(__name__)


def __render_script(path, vm_=None, opts=None, minion=''):
    '''
    Return the rendered script
    '''
    log.info('Rendering deploy script: {0}'.format(path))
    try:
        with salt.utils.fopen(path, 'r') as fp_:
            template = Template(fp_.read())
            return str(template.render(opts=opts, vm=vm_, minion=minion))
    except AttributeError:
        # Specified renderer was not found
        with salt.utils.fopen(path, 'r') as fp_:
            return fp_.read()


def os_script(os_, vm_=None, opts=None, minion=''):
    '''
    Return the script as a string for the specific os
    '''
    if minion:
        minion = salt_config_to_yaml(minion)

    if os.path.isabs(os_):
        # The user provided an absolute path to the deploy script, let's use it
        return __render_script(os_, vm_, opts, minion)

    if os.path.isabs('{0}.sh'.format(os_)):
        # The user provided an absolute path to the deploy script, although no
        # extension was provided. Let's use it anyway.
        return __render_script('{0}.sh'.format(os_), vm_, opts, minion)

    for search_path in opts['deploy_scripts_search_path']:
        if os.path.isfile(os.path.join(search_path, os_)):
            return __render_script(
                os.path.join(search_path, os_), vm_, opts, minion
            )

        if os.path.isfile(os.path.join(search_path, '{0}.sh'.format(os_))):
            return __render_script(
                os.path.join(search_path, '{0}.sh'.format(os_)),
                vm_, opts, minion
            )
    # No deploy script was found, return an empty string
    return ''


def gen_keys(keysize=2048):
    '''
    Generate Salt minion keys and return them as PEM file strings
    '''
    # Mandate that keys are at least 2048 in size
    if keysize < 2048:
        keysize = 2048
    tdir = tempfile.mkdtemp()

    salt.crypt.gen_keys(tdir, 'minion', keysize)
    priv_path = os.path.join(tdir, 'minion.pem')
    pub_path = os.path.join(tdir, 'minion.pub')
    with salt.utils.fopen(priv_path) as fp_:
        priv = fp_.read()
    with salt.utils.fopen(pub_path) as fp_:
        pub = fp_.read()
    shutil.rmtree(tdir)
    return priv, pub


def accept_key(pki_dir, pub, id_):
    '''
    If the master config was available then we will have a pki_dir key in
    the opts directory, this method places the pub key in the accepted
    keys dir and removes it from the unaccepted keys dir if that is the case.
    '''
    for key_dir in 'minions', 'minions_pre', 'minions_rejected':
        key_path = os.path.join(pki_dir, key_dir)
        if not os.path.exists(key_path):
            os.makedirs(key_path)

    key = os.path.join(pki_dir, 'minions', id_)
    with salt.utils.fopen(key, 'w+') as fp_:
        fp_.write(pub)

    oldkey = os.path.join(pki_dir, 'minions_pre', id_)
    if os.path.isfile(oldkey):
        with salt.utils.fopen(oldkey) as fp_:
            if fp_.read() == pub:
                os.remove(oldkey)


def remove_key(pki_dir, id_):
    '''
    This method removes a specified key from the accepted keys dir
    '''
    key = os.path.join(pki_dir, 'minions', id_)
    if os.path.isfile(key):
        os.remove(key)
        log.debug('Deleted \'{0}\''.format(key))


def rename_key(pki_dir, id_, new_id):
    '''
    Rename a key, when an instance has also been renamed
    '''
    oldkey = os.path.join(pki_dir, 'minions', id_)
    newkey = os.path.join(pki_dir, 'minions', new_id)
    if os.path.isfile(oldkey):
        os.rename(oldkey, newkey)


def minion_config(opts, vm_):
    '''
    Return a minion's configuration for the provided options and VM
    '''

    # Let's get a copy of the salt minion default options
    minion = copy.deepcopy(salt.config.DEFAULT_MINION_OPTS)
    # Some default options are Null, let's set a reasonable default
    minion.update(
        log_level='info',
        log_level_logfile='info'
    )

    # Now, let's update it to our needs
    minion['id'] = vm_['name']
    master_finger = salt.config.get_cloud_config_value('master_finger', vm_, opts)
    if master_finger is not None:
        minion['master_finger'] = master_finger
    minion.update(
        # Get ANY defined minion settings, merging data, in the following order
        # 1. VM config
        # 2. Profile config
        # 3. Global configuration
        salt.config.get_cloud_config_value(
            'minion', vm_, opts, default={}, search_global=True
        )
    )

    make_master = salt.config.get_cloud_config_value('make_master', vm_, opts)
    if 'master' not in minion and make_master is not True:
        raise SaltCloudConfigError(
            'A master setting was not defined in the minion\'s configuration.'
        )

    # Get ANY defined grains settings, merging data, in the following order
    # 1. VM config
    # 2. Profile config
    # 3. Global configuration
    minion.setdefault('grains', {}).update(
        salt.config.get_cloud_config_value(
            'grains', vm_, opts, default={}, search_global=True
        )
    )
    return minion


def master_config(opts, vm_):
    '''
    Return a master's configuration for the provided options and VM
    '''
    # Let's get a copy of the salt master default options
    master = copy.deepcopy(salt.config.DEFAULT_MASTER_OPTS)
    # Some default options are Null, let's set a reasonable default
    master.update(
        log_level='info',
        log_level_logfile='info'
    )

    # Get ANY defined master setting, merging data, in the following order
    # 1. VM config
    # 2. Profile config
    # 3. Global configuration
    master.update(
        salt.config.get_cloud_config_value(
            'master', vm_, opts, default={}, search_global=True
        )
    )
    return master


def salt_config_to_yaml(configuration, line_break='\n'):
    '''
    Return a salt configuration dictionary, master or minion, as a yaml dump
    '''
    return yaml.dump(configuration,
                     line_break=line_break,
                     default_flow_style=False,
                     Dumper=SafeOrderedDumper)


def bootstrap(vm_, opts):
    '''
    This is the primary entry point for logging into any system (POSIX or
    Windows) to install Salt. It will make the decision on its own as to which
    deploy function to call.
    '''
    deploy_config = salt.config.get_cloud_config_value(
        'deploy',
        vm_, opts, default=False)
    inline_script_config = salt.config.get_cloud_config_value(
        'inline_script',
        vm_, opts, default=None)
    if deploy_config is False and inline_script_config is None:
        return {
            'Error': {
                'No Deploy': '\'deploy\' is not enabled. Not deploying.'
            }
        }

    key_filename = salt.config.get_cloud_config_value(
        'key_filename', vm_, opts, search_global=False,
        default=salt.config.get_cloud_config_value(
            'ssh_keyfile', vm_, opts, search_global=False, default=None
        )
    )
    if key_filename is not None and not os.path.isfile(key_filename):
        raise SaltCloudConfigError(
            'The defined ssh_keyfile \'{0}\' does not exist'.format(
                key_filename
            )
        )
    has_ssh_agent = False
    if (opts.get('ssh_agent', False) and
            'SSH_AUTH_SOCK' in os.environ and
            stat.S_ISSOCK(os.stat(os.environ['SSH_AUTH_SOCK']).st_mode)):
        has_ssh_agent = True

    if (key_filename is None and
            salt.config.get_cloud_config_value(
                'password', vm_, opts, default=None
            ) is None and
            salt.config.get_cloud_config_value(
                'win_password', vm_, opts, default=None
            ) is None and
            has_ssh_agent is False):
        raise SaltCloudSystemExit(
            'Cannot deploy Salt in a VM if the \'key_filename\' setting '
            'is not set and there is no password set for the VM. '
            'Check the provider docs for \'change_password\' option if it '
            'is supported by your provider.'
        )

    ret = {}

    minion_conf = salt.utils.cloud.minion_config(opts, vm_)
    deploy_script_code = os_script(
        salt.config.get_cloud_config_value(
            'os', vm_, opts, default='bootstrap-salt'
        ),
        vm_, opts, minion_conf
    )

    ssh_username = salt.config.get_cloud_config_value(
        'ssh_username', vm_, opts, default='root'
    )

    if 'file_transport' not in opts:
        opts['file_transport'] = vm_.get('file_transport', 'sftp')

    # If we haven't generated any keys yet, do so now.
    if 'pub_key' not in vm_ and 'priv_key' not in vm_:
        log.debug('Generating keys for \'{0[name]}\''.format(vm_))

        vm_['priv_key'], vm_['pub_key'] = gen_keys(
            salt.config.get_cloud_config_value(
                'keysize',
                vm_,
                opts
            )
        )

        key_id = vm_.get('name')
        if 'append_domain' in vm_:
            key_id = '.'.join([key_id, vm_['append_domain']])

        accept_key(
            opts['pki_dir'], vm_['pub_key'], key_id
        )

    if 'os' not in vm_:
        vm_['os'] = salt.config.get_cloud_config_value(
            'script',
            vm_,
            opts
        )

    # NOTE: deploy_kwargs is also used to pass inline_script variable content
    #       to run_inline_script function
    deploy_kwargs = {
        'opts': opts,
        'host': vm_['ssh_host'],
        'port': salt.config.get_cloud_config_value(
            'ssh_port', vm_, opts, default=22
        ),
        'salt_host': vm_.get('salt_host', vm_['ssh_host']),
        'username': ssh_username,
        'script': deploy_script_code,
        'inline_script': inline_script_config,
        'name': vm_['name'],
        'has_ssh_agent': has_ssh_agent,
        'tmp_dir': salt.config.get_cloud_config_value(
            'tmp_dir', vm_, opts, default='/tmp/.saltcloud'
        ),
        'deploy_command': salt.config.get_cloud_config_value(
            'deploy_command', vm_, opts,
            default='/tmp/.saltcloud/deploy.sh',
        ),
        'start_action': opts['start_action'],
        'parallel': opts['parallel'],
        'sock_dir': opts['sock_dir'],
        'conf_file': opts['conf_file'],
        'minion_pem': vm_['priv_key'],
        'minion_pub': vm_['pub_key'],
        'master_sign_pub_file': salt.config.get_cloud_config_value(
            'master_sign_pub_file', vm_, opts, default=None),
        'keep_tmp': opts['keep_tmp'],
        'sudo': salt.config.get_cloud_config_value(
            'sudo', vm_, opts, default=(ssh_username != 'root')
        ),
        'sudo_password': salt.config.get_cloud_config_value(
            'sudo_password', vm_, opts, default=None
        ),
        'tty': salt.config.get_cloud_config_value(
            'tty', vm_, opts, default=True
        ),
        'password': salt.config.get_cloud_config_value(
            'password', vm_, opts, search_global=False
        ),
        'key_filename': key_filename,
        'script_args': salt.config.get_cloud_config_value(
            'script_args', vm_, opts
        ),
        'script_env': salt.config.get_cloud_config_value(
            'script_env', vm_, opts
        ),
        'minion_conf': minion_conf,
        'preseed_minion_keys': vm_.get('preseed_minion_keys', None),
        'display_ssh_output': salt.config.get_cloud_config_value(
            'display_ssh_output', vm_, opts, default=True
        ),
        'known_hosts_file': salt.config.get_cloud_config_value(
            'known_hosts_file', vm_, opts, default='/dev/null'
        ),
        'file_map': salt.config.get_cloud_config_value(
            'file_map', vm_, opts, default=None
        ),
        'maxtries': salt.config.get_cloud_config_value(
            'wait_for_passwd_maxtries', vm_, opts, default=15
        ),
    }

    inline_script_kwargs = deploy_kwargs

    # forward any info about possible ssh gateway to deploy script
    # as some providers need also a 'gateway' configuration
    if 'gateway' in vm_:
        deploy_kwargs.update({'gateway': vm_['gateway']})

    # Deploy salt-master files, if necessary
    if salt.config.get_cloud_config_value('make_master', vm_, opts) is True:
        deploy_kwargs['make_master'] = True
        deploy_kwargs['master_pub'] = vm_['master_pub']
        deploy_kwargs['master_pem'] = vm_['master_pem']
        master_conf = salt.utils.cloud.master_config(opts, vm_)
        deploy_kwargs['master_conf'] = master_conf

        if master_conf.get('syndic_master', None):
            deploy_kwargs['make_syndic'] = True

    deploy_kwargs['make_minion'] = salt.config.get_cloud_config_value(
        'make_minion', vm_, opts, default=True
    )

    win_installer = salt.config.get_cloud_config_value(
        'win_installer', vm_, opts
    )
    if win_installer:
        deploy_kwargs['port'] = salt.config.get_cloud_config_value(
            'smb_port', vm_, opts, default=445
        )
        deploy_kwargs['win_installer'] = win_installer
        minion = salt.utils.cloud.minion_config(opts, vm_)
        deploy_kwargs['master'] = minion['master']
        deploy_kwargs['username'] = salt.config.get_cloud_config_value(
            'win_username', vm_, opts, default='Administrator'
        )
        win_pass = salt.config.get_cloud_config_value(
            'win_password', vm_, opts, default=''
        )
        if win_pass:
            deploy_kwargs['password'] = win_pass
        deploy_kwargs['use_winrm'] = salt.config.get_cloud_config_value(
            'use_winrm', vm_, opts, default=False
        )
        deploy_kwargs['winrm_port'] = salt.config.get_cloud_config_value(
            'winrm_port', vm_, opts, default=5986
        )

    # Store what was used to the deploy the VM
    event_kwargs = copy.deepcopy(deploy_kwargs)
    del event_kwargs['opts']
    del event_kwargs['minion_pem']
    del event_kwargs['minion_pub']
    del event_kwargs['sudo_password']
    if 'password' in event_kwargs:
        del event_kwargs['password']
    ret['deploy_kwargs'] = event_kwargs

    fire_event(
        'event',
        'executing deploy script',
        'salt/cloud/{0}/deploying'.format(vm_['name']),
        {'kwargs': event_kwargs},
        transport=opts.get('transport', 'zeromq')
    )

    if inline_script_config and deploy_config is False:
        inline_script_deployed = run_inline_script(**inline_script_kwargs)
        if inline_script_deployed is not False:
            log.info('Inline script(s) ha(s|ve) run on {0}'.format(vm_['name']))
        ret['deployed'] = False
        return ret
    else:
        if win_installer:
            deployed = deploy_windows(**deploy_kwargs)
        else:
            deployed = deploy_script(**deploy_kwargs)

        if inline_script_config:
            inline_script_deployed = run_inline_script(**inline_script_kwargs)
            if inline_script_deployed is not False:
                log.info('Inline script(s) ha(s|ve) run on {0}'.format(vm_['name']))

        if deployed is not False:
            ret['deployed'] = True
            if deployed is not True:
                ret.update(deployed)
            log.info('Salt installed on {0}'.format(vm_['name']))
            return ret

    log.error('Failed to start Salt on host {0}'.format(vm_['name']))
    return {
        'Error': {
            'Not Deployed': 'Failed to start Salt on host {0}'.format(
                vm_['name']
            )
        }
    }


def ssh_usernames(vm_, opts, default_users=None):
    '''
    Return the ssh_usernames. Defaults to a built-in list of users for trying.
    '''
    if default_users is None:
        default_users = ['root']

    usernames = salt.config.get_cloud_config_value(
        'ssh_username', vm_, opts
    )

    if not isinstance(usernames, list):
        usernames = [usernames]

    # get rid of None's or empty names
    usernames = [x for x in usernames if x]
    # Keep a copy of the usernames the user might have provided
    initial = usernames[:]

    # Add common usernames to the list to be tested
    for name in default_users:
        if name not in usernames:
            usernames.append(name)
    # Add the user provided usernames to the end of the list since enough time
    # might need to pass before the remote service is available for logins and
    # the proper username might have passed its iteration.
    # This has detected in a CentOS 5.7 EC2 image
    usernames.extend(initial)
    return usernames


def wait_for_fun(fun, timeout=900, **kwargs):
    '''
    Wait until a function finishes, or times out
    '''
    start = time.time()
    log.debug('Attempting function {0}'.format(fun))
    trycount = 0
    while True:
        trycount += 1
        try:
            response = fun(**kwargs)
            if not isinstance(response, bool):
                return response
        except Exception as exc:
            log.debug('Caught exception in wait_for_fun: {0}'.format(exc))
            time.sleep(1)
            log.debug(
                'Retrying function {0} on  (try {1})'.format(
                    fun, trycount
                )
            )
        if time.time() - start > timeout:
            log.error('Function timed out: {0}'.format(timeout))
            return False


def wait_for_port(host, port=22, timeout=900, gateway=None):
    '''
    Wait until a connection to the specified port can be made on a specified
    host. This is usually port 22 (for SSH), but in the case of Windows
    installations, it might be port 445 (for winexe). It may also be an
    alternate port for SSH, depending on the base image.
    '''
    start = time.time()
    # Assign test ports because if a gateway is defined
    # we first want to test the gateway before the host.
    test_ssh_host = host
    test_ssh_port = port
    if gateway:
        ssh_gateway = gateway['ssh_gateway']
        ssh_gateway_port = 22
        if ':' in ssh_gateway:
            ssh_gateway, ssh_gateway_port = ssh_gateway.split(':')
        if 'ssh_gateway_port' in gateway:
            ssh_gateway_port = gateway['ssh_gateway_port']
        test_ssh_host = ssh_gateway
        test_ssh_port = ssh_gateway_port
        log.debug(
            'Attempting connection to host {0} on port {1} '
            'via gateway {2} on port {3}'.format(
                host, port, ssh_gateway, ssh_gateway_port
            )
        )
    else:
        log.debug(
            'Attempting connection to host {0} on port {1}'.format(
                host, port
            )
        )
    trycount = 0
    while True:
        trycount += 1
        try:
            sock = socket.socket(socket.AF_INET, socket.SOCK_STREAM)
            sock.settimeout(30)
            sock.connect((test_ssh_host, int(test_ssh_port)))
            # Stop any remaining reads/writes on the socket
            sock.shutdown(socket.SHUT_RDWR)
            # Close it!
            sock.close()
            break
        except socket.error as exc:
            log.debug('Caught exception in wait_for_port: {0}'.format(exc))
            time.sleep(1)
            if time.time() - start > timeout:
                log.error('Port connection timed out: {0}'.format(timeout))
                return False
            if not gateway:
                log.debug(
                    'Retrying connection to host {0} on port {1} '
                    '(try {2})'.format(
                        test_ssh_host, test_ssh_port, trycount
                    )
                )
            else:
                log.debug(
                    'Retrying connection to Gateway {0} on port {1} '
                    '(try {2})'.format(
                        test_ssh_host, test_ssh_port, trycount
                    )
                )
    if not gateway:
        return True
    # Let the user know that his gateway is good!
    log.debug(
        'Gateway {0} on port {1} is reachable.'.format(
            test_ssh_host, test_ssh_port
        )
    )

    # Now we need to test the host via the gateway.
    # We will use netcat on the gateway to test the port
    ssh_args = []
    ssh_args.extend([
        # Don't add new hosts to the host key database
        '-oStrictHostKeyChecking=no',
        # Set hosts key database path to /dev/null, i.e., non-existing
        '-oUserKnownHostsFile=/dev/null',
        # Don't re-use the SSH connection. Less failures.
        '-oControlPath=none'
    ])
    # There should never be both a password and an ssh key passed in, so
    if 'ssh_gateway_key' in gateway:
        ssh_args.extend([
            # tell SSH to skip password authentication
            '-oPasswordAuthentication=no',
            '-oChallengeResponseAuthentication=no',
            # Make sure public key authentication is enabled
            '-oPubkeyAuthentication=yes',
            # do only use the provided identity file
            '-oIdentitiesOnly=yes',
            # No Keyboard interaction!
            '-oKbdInteractiveAuthentication=no',
            # Also, specify the location of the key file
            '-i {0}'.format(gateway['ssh_gateway_key'])
        ])
    # Netcat command testing remote port
    command = 'nc -z -w5 -q0 {0} {1}'.format(host, port)
    # SSH command
    pcmd = 'ssh {0} {1}@{2} -p {3} {4}'.format(
        ' '.join(ssh_args), gateway['ssh_gateway_user'], ssh_gateway,
        ssh_gateway_port, pipes.quote('date')
    )
    cmd = 'ssh {0} {1}@{2} -p {3} {4}'.format(
        ' '.join(ssh_args), gateway['ssh_gateway_user'], ssh_gateway,
        ssh_gateway_port, pipes.quote(command)
    )
    log.debug('SSH command: \'{0}\''.format(cmd))

    kwargs = {'display_ssh_output': False,
              'password': gateway.get('ssh_gateway_password', None)}
    trycount = 0
    usable_gateway = False
    gateway_retries = 5
    while True:
        trycount += 1
        # test gateway usage
        if not usable_gateway:
            pstatus = _exec_ssh_cmd(pcmd, allow_failure=True, **kwargs)
            if pstatus == 0:
                usable_gateway = True
            else:
                gateway_retries -= 1
                log.error(
                    'Gateway usage seems to be broken, '
                    'password error ? Tries left: {0}'.format(gateway_retries))
            if not gateway_retries:
                raise SaltCloudExecutionFailure(
                    'SSH gateway is reachable but we can not login')
        # then try to reach out the target
        if usable_gateway:
            status = _exec_ssh_cmd(cmd, allow_failure=True, **kwargs)
            # Get the exit code of the SSH command.
            # If 0 then the port is open.
            if status == 0:
                return True
        time.sleep(1)
        if time.time() - start > timeout:
            log.error('Port connection timed out: {0}'.format(timeout))
            return False
        log.debug(
            'Retrying connection to host {0} on port {1} '
            'via gateway {2} on port {3}. (try {4})'.format(
                host, port, ssh_gateway, ssh_gateway_port,
                trycount
            )
        )


def wait_for_winexesvc(host, port, username, password, timeout=900):
    '''
    Wait until winexe connection can be established.
    '''
    start = time.time()
    log.debug(
        'Attempting winexe connection to host {0} on port {1}'.format(
            host,
            port
        )
    )
    creds = "-U '{0}%{1}' //{2}".format(
        username,
        password,
        host
    )
    logging_creds = "-U '{0}%XXX-REDACTED-XXX' //{1}".format(
        username,
        host
    )

    try_count = 0
    while True:
        try_count += 1
        try:
            # Shell out to winexe to check %TEMP%
            ret_code = win_cmd(
                'winexe {0} "sc query winexesvc"'.format(creds),
                logging_command=logging_creds
            )
            if ret_code == 0:
                log.debug('winexe connected...')
                return True
            log.debug('Return code was {0}'.format(ret_code))
            time.sleep(1)
        except socket.error as exc:
            log.debug('Caught exception in wait_for_winexesvc: {0}'.format(exc))
            time.sleep(1)
            if time.time() - start > timeout:
                log.error('winexe connection timed out: {0}'.format(timeout))
                return False
            log.debug(
                'Retrying winexe connection to host {0} on port {1} '
                '(try {2})'.format(
                    host,
                    port,
                    try_count
                )
            )


def wait_for_winrm(host, port, username, password, timeout=900):
    '''
    Wait until WinRM connection can be established.
    '''
    start = time.time()
    log.debug(
        'Attempting WinRM connection to host {0} on port {1}'.format(
            host, port
        )
    )
    trycount = 0
    while True:
        trycount += 1
        try:
            s = winrm.Session(host, auth=(username, password), transport='ssl')
            s.protocol.set_timeout(15)
            log.trace('WinRM endpoint url: {0}'.format(s.url))
            r = s.run_cmd('sc query winrm')
            if r.status_code == 0:
                log.debug('WinRM session connected...')
                return s
            log.debug('Return code was {0}'.format(r.status_code))
            time.sleep(1)
        except WinRMTransportError as exc:
            log.debug('Caught exception in wait_for_winrm: {0}'.format(exc))
            if time.time() - start > timeout:
                log.error('WinRM connection timed out: {0}'.format(timeout))
                return None
            log.debug(
                'Retrying WinRM connection to host {0} on port {1} '
                '(try {2})'.format(
                    host, port, trycount
                )
            )
            time.sleep(1)


def validate_windows_cred(host,
                          username='Administrator',
                          password=None,
                          retries=10,
                          retry_delay=1):
    '''
    Check if the windows credentials are valid
    '''
    cmd = "winexe -U '{0}%{1}' //{2} \"hostname\"".format(
        username,
        password,
        host
    )
    logging_cmd = "winexe -U '{0}%XXX-REDACTED-XXX' //{1} \"hostname\"".format(
        username,
        host
    )

    for i in xrange(retries):
        ret_code = win_cmd(
            cmd,
            logging_command=logging_cmd
        )
        if ret_code == 0:
            break
        time.sleep(retry_delay)
    return ret_code == 0


def wait_for_passwd(host, port=22, ssh_timeout=15, username='root',
                    password=None, key_filename=None, maxtries=15,
                    trysleep=1, display_ssh_output=True, gateway=None,
                    known_hosts_file='/dev/null', hard_timeout=None):
    '''
    Wait until ssh connection can be accessed via password or ssh key
    '''
    trycount = 0
    while trycount < maxtries:
        connectfail = False
        try:
            kwargs = {'hostname': host,
                      'port': port,
                      'username': username,
                      'password_retries': maxtries,
                      'timeout': ssh_timeout,
                      'display_ssh_output': display_ssh_output,
                      'known_hosts_file': known_hosts_file,
                      'ssh_timeout': ssh_timeout,
                      'hard_timeout': hard_timeout}
            if gateway:
                kwargs['ssh_gateway'] = gateway['ssh_gateway']
                kwargs['ssh_gateway_key'] = gateway['ssh_gateway_key']
                kwargs['ssh_gateway_user'] = gateway['ssh_gateway_user']

            if key_filename:
                if not os.path.isfile(key_filename):
                    raise SaltCloudConfigError(
                        'The defined key_filename \'{0}\' does not exist'.format(
                            key_filename
                        )
                    )
                kwargs['key_filename'] = key_filename
                log.debug('Using {0} as the key_filename'.format(key_filename))
            elif password:
                kwargs['password'] = password
                log.debug('Using password authentication')

            trycount += 1
            log.debug(
                'Attempting to authenticate as {0} (try {1} of {2})'.format(
                    username, trycount, maxtries
                )
            )

            status = root_cmd('date', tty=False, sudo=False, **kwargs)
            if status != 0:
                connectfail = True
                if trycount < maxtries:
                    time.sleep(trysleep)
                    continue

                log.error(
                    'Authentication failed: status code {0}'.format(
                        status
                    )
                )
                return False
            if connectfail is False:
                return True
            return False
        except SaltCloudPasswordError:
            raise
        except Exception:
            if trycount >= maxtries:
                return False
            time.sleep(trysleep)


def deploy_windows(host,
                   port=445,
                   timeout=900,
                   username='Administrator',
                   password=None,
                   name=None,
                   sock_dir=None,
                   conf_file=None,
                   start_action=None,
                   parallel=False,
                   minion_pub=None,
                   minion_pem=None,
                   minion_conf=None,
                   keep_tmp=False,
                   script_args=None,
                   script_env=None,
                   port_timeout=15,
                   preseed_minion_keys=None,
                   win_installer=None,
                   master=None,
                   tmp_dir='C:\\salttmp',
                   opts=None,
                   master_sign_pub_file=None,
                   use_winrm=False,
                   winrm_port=5986,
                   **kwargs):
    '''
    Copy the install files to a remote Windows box, and execute them
    '''
    if not isinstance(opts, dict):
        opts = {}

    if use_winrm and not HAS_WINRM:
        log.error('WinRM requested but module winrm could not be imported')
        return False

    starttime = time.mktime(time.localtime())
    log.debug('Deploying {0} at {1} (Windows)'.format(host, starttime))
    log.trace('HAS_WINRM: {0}, use_winrm: {1}'.format(HAS_WINRM, use_winrm))

    port_available = wait_for_port(host=host, port=port, timeout=port_timeout * 60)

    if not port_available:
        return False

    service_available = False
    winrm_session = None

    if HAS_WINRM and use_winrm:
        winrm_session = wait_for_winrm(host=host, port=winrm_port,
                                           username=username, password=password,
                                           timeout=port_timeout * 60)
        if winrm_session is not None:
            service_available = True
    else:
        service_available = wait_for_winexesvc(host=host, port=port,
                                               username=username, password=password,
                                               timeout=port_timeout * 60)

    if port_available and service_available:
        log.debug('SMB port {0} on {1} is available'.format(port, host))
        log.debug(
            'Logging into {0}:{1} as {2}'.format(
                host, port, username
            )
        )
        newtimeout = timeout - (time.mktime(time.localtime()) - starttime)

        smb_conn = salt.utils.smb.get_conn(host, username, password)
        if smb_conn is False:
            log.error('Please install impacket to enable SMB functionality')
            return False

        creds = "-U '{0}%{1}' //{2}".format(
            username,
            password,
            host
        )
        logging_creds = "-U '{0}%XXX-REDACTED-XXX' //{1}".format(
            username,
            host
        )

        salt.utils.smb.mkdirs('salttemp', conn=smb_conn)
        salt.utils.smb.mkdirs('salt/conf/pki/minion', conn=smb_conn)
        #  minion_pub, minion_pem
        kwargs = {'hostname': host,
                  'creds': creds}

        if minion_pub:
            salt.utils.smb.put_str(minion_pub, 'salt\\conf\\pki\\minion\\minion.pub', conn=smb_conn)

        if minion_pem:
            salt.utils.smb.put_str(minion_pem, 'salt\\conf\\pki\\minion\\minion.pem', conn=smb_conn)

        if master_sign_pub_file:
            # Read master-sign.pub file
            log.debug("Copying master_sign.pub file from {0} to minion".format(master_sign_pub_file))
            try:
                with salt.utils.fopen(master_sign_pub_file, 'rb') as master_sign_fh:
                    smb_conn.putFile('C$', 'salt\\conf\\pki\\minion\\master_sign.pub', master_sign_fh.read)
            except Exception as e:
                log.debug("Exception copying master_sign.pub file {0} to minion".format(master_sign_pub_file))

        # Copy over win_installer
        # win_installer refers to a file such as:
        # /root/Salt-Minion-0.17.0-win32-Setup.exe
        # ..which exists on the same machine as salt-cloud
        comps = win_installer.split('/')
        local_path = '/'.join(comps[:-1])
        installer = comps[-1]
        with salt.utils.fopen(win_installer, 'rb') as inst_fh:
            smb_conn.putFile('C$', 'salttemp/{0}'.format(installer), inst_fh.read)

        if use_winrm:
            winrm_cmd(winrm_session, 'c:\\salttemp\\{0}'.format(installer), ['/S', '/master={0}'.format(master),
                                                                             '/minion-name={0}'.format(name)]
            )
        else:
            # Shell out to winexe to execute win_installer
            #  We don't actually need to set the master and the minion here since
            #  the minion config file will be set next via impacket
            cmd = 'winexe {0} "c:\\salttemp\\{1} /S /master={2} /minion-name={3}"'.format(
                creds,
                installer,
                master,
                name
            )
            logging_cmd = 'winexe {0} "c:\\salttemp\\{1} /S /master={2} /minion-name={3}"'.format(
                logging_creds,
                installer,
                master,
                name
            )
            win_cmd(cmd, logging_command=logging_cmd)

        # Copy over minion_conf
        if minion_conf:
            if not isinstance(minion_conf, dict):
                # Let's not just fail regarding this change, specially
                # since we can handle it
                raise DeprecationWarning(
                    '`salt.utils.cloud.deploy_windows` now only accepts '
                    'dictionaries for its `minion_conf` parameter. '
                    'Loading YAML...'
                )
            minion_grains = minion_conf.pop('grains', {})
            if minion_grains:
                salt.utils.smb.put_str(
                    salt_config_to_yaml(minion_grains, line_break='\r\n'),
                    'salt\\conf\\grains',
                    conn=smb_conn
                )
            # Add special windows minion configuration
            # that must be in the minion config file
            windows_minion_conf = {
                'ipc_mode': 'tcp',
                'root_dir': 'c:\\salt',
                'pki_dir': '/conf/pki/minion',
                'multiprocessing': False,
            }
            minion_conf = dict(minion_conf, **windows_minion_conf)
            salt.utils.smb.put_str(
                salt_config_to_yaml(minion_conf, line_break='\r\n'),
                'salt\\conf\\minion',
                conn=smb_conn
            )
        # Delete C:\salttmp\ and installer file
        # Unless keep_tmp is True
        if not keep_tmp:
            smb_conn.deleteFile('C$', 'salttemp/{0}'.format(installer))
            smb_conn.deleteDirectory('C$', 'salttemp')
        # Shell out to winexe to ensure salt-minion service started
        if use_winrm:
            winrm_cmd(winrm_session, 'sc', ['stop', 'salt-minion'])
            time.sleep(5)
            winrm_cmd(winrm_session, 'sc', ['start', 'salt-minion'])
        else:
            stop_cmd = 'winexe {0} "sc stop salt-minion"'.format(
                creds
            )
            logging_stop_cmd = 'winexe {0} "sc stop salt-minion"'.format(
                logging_creds
            )
            win_cmd(stop_cmd, logging_command=logging_stop_cmd)

            time.sleep(5)

            start_cmd = 'winexe {0} "sc start salt-minion"'.format(creds)
            logging_start_cmd = 'winexe {0} "sc start salt-minion"'.format(
                logging_creds
            )
            win_cmd(start_cmd, logging_command=logging_start_cmd)

        # Fire deploy action
        fire_event(
            'event',
            '{0} has been deployed at {1}'.format(name, host),
            'salt/cloud/{0}/deploy_windows'.format(name),
            {'name': name},
            transport=opts.get('transport', 'zeromq')
        )

        return True
    return False


def deploy_script(host,
                  port=22,
                  timeout=900,
                  username='root',
                  password=None,
                  key_filename=None,
                  script=None,
                  name=None,
                  sock_dir=None,
                  provider=None,
                  conf_file=None,
                  start_action=None,
                  make_master=False,
                  master_pub=None,
                  master_pem=None,
                  master_conf=None,
                  minion_pub=None,
                  minion_pem=None,
                  minion_conf=None,
                  keep_tmp=False,
                  script_args=None,
                  script_env=None,
                  ssh_timeout=15,
                  maxtries=15,
                  make_syndic=False,
                  make_minion=True,
                  display_ssh_output=True,
                  preseed_minion_keys=None,
                  parallel=False,
                  sudo_password=None,
                  sudo=False,
                  tty=None,
                  deploy_command='/tmp/.saltcloud/deploy.sh',
                  opts=None,
                  tmp_dir='/tmp/.saltcloud',
                  file_map=None,
                  master_sign_pub_file=None,
                  **kwargs):
    '''
    Copy a deploy script to a remote server, execute it, and remove it
    '''
    if not isinstance(opts, dict):
        opts = {}

    tmp_dir = '{0}-{1}'.format(tmp_dir.rstrip('/'), uuid.uuid4())
    deploy_command = os.path.join(tmp_dir, 'deploy.sh')
    if key_filename is not None and not os.path.isfile(key_filename):
        raise SaltCloudConfigError(
            'The defined key_filename \'{0}\' does not exist'.format(
                key_filename
            )
        )

    gateway = None
    if 'gateway' in kwargs:
        gateway = kwargs['gateway']

    starttime = time.mktime(time.localtime())
    log.debug('Deploying {0} at {1}'.format(host, starttime))

    known_hosts_file = kwargs.get('known_hosts_file', '/dev/null')
    hard_timeout = opts.get('hard_timeout', None)

    if wait_for_port(host=host, port=port, gateway=gateway):
        log.debug('SSH port {0} on {1} is available'.format(port, host))
        if wait_for_passwd(host, port=port, username=username,
                           password=password, key_filename=key_filename,
                           ssh_timeout=ssh_timeout,
                           display_ssh_output=display_ssh_output,
                           gateway=gateway, known_hosts_file=known_hosts_file,
                           maxtries=maxtries, hard_timeout=hard_timeout):

            log.debug(
                'Logging into {0}:{1} as {2}'.format(
                    host, port, username
                )
            )
            ssh_kwargs = {
                'hostname': host,
                'port': port,
                'username': username,
                'timeout': ssh_timeout,
                'display_ssh_output': display_ssh_output,
                'sudo_password': sudo_password,
                'sftp': opts.get('use_sftp', False)
            }
            if gateway:
                ssh_kwargs['ssh_gateway'] = gateway['ssh_gateway']
                ssh_kwargs['ssh_gateway_key'] = gateway['ssh_gateway_key']
                ssh_kwargs['ssh_gateway_user'] = gateway['ssh_gateway_user']
            if key_filename:
                log.debug('Using {0} as the key_filename'.format(key_filename))
                ssh_kwargs['key_filename'] = key_filename
            elif password and kwargs.get('has_ssh_agent', False) is False:
                ssh_kwargs['password'] = password

            if root_cmd('test -e \'{0}\''.format(tmp_dir), tty, sudo,
                        allow_failure=True, **ssh_kwargs):
                ret = root_cmd(('sh -c "( mkdir -p -m 700 \'{0}\' )"').format(tmp_dir),
                               tty, sudo, **ssh_kwargs)
                if ret:
                    raise SaltCloudSystemExit(
                        'Can\'t create temporary '
                        'directory in {0} !'.format(tmp_dir)
                    )
            if sudo:
                comps = tmp_dir.lstrip('/').rstrip('/').split('/')
                if len(comps) > 0:
                    if len(comps) > 1 or comps[0] != 'tmp':
                        ret = root_cmd(
                            'chown {0} "{1}"'.format(username, tmp_dir),
                            tty, sudo, **ssh_kwargs
                        )
                        if ret:
                            raise SaltCloudSystemExit(
                                'Cant set {0} ownership on {1}'.format(
                                    username, tmp_dir))

            if not isinstance(file_map, dict):
                file_map = {}

            # Copy an arbitrary group of files to the target system
            remote_dirs = []
            file_map_success = []
            file_map_fail = []
            for map_item in file_map:
                local_file = map_item
                remote_file = file_map[map_item]
                if not os.path.exists(map_item):
                    log.error(
                        'The local file "{0}" does not exist, and will not be '
                        'copied to "{1}" on the target system'.format(
                            local_file, remote_file
                        )
                    )
                    file_map_fail.append({local_file: remote_file})
                    continue

                if os.path.isdir(local_file):
                    dir_name = os.path.basename(local_file)
                    remote_dir = os.path.join(os.path.dirname(remote_file),
                                              dir_name)
                else:
                    remote_dir = os.path.dirname(remote_file)

                if remote_dir not in remote_dirs:
                    root_cmd('mkdir -p \'{0}\''.format(remote_dir), tty, sudo, **ssh_kwargs)
                    if ssh_kwargs['username'] != 'root':
                        root_cmd(
                            'chown {0} \'{1}\''.format(
                                ssh_kwargs['username'], remote_dir
                            ),
                            tty, sudo, **ssh_kwargs
                        )
                    remote_dirs.append(remote_dir)
                ssh_file(
                    opts, remote_file, kwargs=ssh_kwargs, local_file=local_file
                )
                file_map_success.append({local_file: remote_file})

            # Minion configuration
            if minion_pem:
                ssh_file(opts, '{0}/minion.pem'.format(tmp_dir), minion_pem, ssh_kwargs)
                ret = root_cmd('chmod 600 \'{0}/minion.pem\''.format(tmp_dir),
                               tty, sudo, **ssh_kwargs)
                if ret:
                    raise SaltCloudSystemExit(
                        'Can\'t set perms on {0}/minion.pem'.format(tmp_dir))
            if minion_pub:
                ssh_file(opts, '{0}/minion.pub'.format(tmp_dir), minion_pub, ssh_kwargs)

            if master_sign_pub_file:
                ssh_file(opts, '{0}/master_sign.pub'.format(tmp_dir), kwargs=ssh_kwargs, local_file=master_sign_pub_file)

            if minion_conf:
                if not isinstance(minion_conf, dict):
                    # Let's not just fail regarding this change, specially
                    # since we can handle it
                    raise DeprecationWarning(
                        '`salt.utils.cloud.deploy_script now only accepts '
                        'dictionaries for it\'s `minion_conf` parameter. '
                        'Loading YAML...'
                    )
                minion_grains = minion_conf.pop('grains', {})
                if minion_grains:
                    ssh_file(
                        opts,
                        '{0}/grains'.format(tmp_dir),
                        salt_config_to_yaml(minion_grains),
                        ssh_kwargs
                    )
                ssh_file(
                    opts,
                    '{0}/minion'.format(tmp_dir),
                    salt_config_to_yaml(minion_conf),
                    ssh_kwargs
                )

            # Master configuration
            if master_pem:
                ssh_file(opts, '{0}/master.pem'.format(tmp_dir), master_pem, ssh_kwargs)
                ret = root_cmd('chmod 600 \'{0}/master.pem\''.format(tmp_dir),
                               tty, sudo, **ssh_kwargs)
                if ret:
                    raise SaltCloudSystemExit(
                        'Cant set perms on {0}/master.pem'.format(tmp_dir))

            if master_pub:
                ssh_file(opts, '{0}/master.pub'.format(tmp_dir), master_pub, ssh_kwargs)

            if master_conf:
                if not isinstance(master_conf, dict):
                    # Let's not just fail regarding this change, specially
                    # since we can handle it
                    raise DeprecationWarning(
                        '`salt.utils.cloud.deploy_script now only accepts '
                        'dictionaries for it\'s `master_conf` parameter. '
                        'Loading from YAML ...'
                    )

                ssh_file(
                    opts,
                    '{0}/master'.format(tmp_dir),
                    salt_config_to_yaml(master_conf),
                    ssh_kwargs
                )

            # XXX: We need to make these paths configurable
            preseed_minion_keys_tempdir = '{0}/preseed-minion-keys'.format(
                tmp_dir)
            if preseed_minion_keys is not None:
                # Create remote temp dir
                ret = root_cmd(
                    'mkdir \'{0}\''.format(preseed_minion_keys_tempdir),
                    tty, sudo, **ssh_kwargs
                )
                if ret:
                    raise SaltCloudSystemExit(
                        'Cant create {0}'.format(preseed_minion_keys_tempdir))
                ret = root_cmd(
                    'chmod 700 \'{0}\''.format(preseed_minion_keys_tempdir),
                    tty, sudo, **ssh_kwargs
                )
                if ret:
                    raise SaltCloudSystemExit(
                        'Can\'t set perms on {0}'.format(
                            preseed_minion_keys_tempdir))
                if ssh_kwargs['username'] != 'root':
                    root_cmd(
                        'chown {0} \'{1}\''.format(
                            ssh_kwargs['username'], preseed_minion_keys_tempdir
                        ),
                        tty, sudo, **ssh_kwargs
                    )

                # Copy pre-seed minion keys
                for minion_id, minion_key in six.iteritems(preseed_minion_keys):
                    rpath = os.path.join(
                        preseed_minion_keys_tempdir, minion_id
                    )
                    ssh_file(opts, rpath, minion_key, ssh_kwargs)

                if ssh_kwargs['username'] != 'root':
                    root_cmd(
                        'chown -R root \'{0}\''.format(
                            preseed_minion_keys_tempdir
                        ),
                        tty, sudo, **ssh_kwargs
                    )
                    if ret:
                        raise SaltCloudSystemExit(
                            'Can\'t set ownership for {0}'.format(
                                preseed_minion_keys_tempdir))

            # The actual deploy script
            if script:
                # got strange escaping issues with sudoer, going onto a
                # subshell fixes that
                ssh_file(opts, '{0}/deploy.sh'.format(tmp_dir), script, ssh_kwargs)
                ret = root_cmd(
                    ('sh -c "( chmod +x \'{0}/deploy.sh\' )";'
                     'exit $?').format(tmp_dir),
                    tty, sudo, **ssh_kwargs)
                if ret:
                    raise SaltCloudSystemExit(
                        'Can\'t set perms on {0}/deploy.sh'.format(tmp_dir))

            newtimeout = timeout - (time.mktime(time.localtime()) - starttime)
            queue = None
            process = None
            # Consider this code experimental. It causes Salt Cloud to wait
            # for the minion to check in, and then fire a startup event.
            # Disabled if parallel because it doesn't work!
            if start_action and not parallel:
                queue = multiprocessing.Queue()
                process = multiprocessing.Process(
                    target=check_auth, kwargs=dict(
                        name=name, sock_dir=sock_dir,
                        timeout=newtimeout, queue=queue
                    )
                )
                log.debug('Starting new process to wait for salt-minion')
                process.start()

            # Run the deploy script
            if script:
                if 'bootstrap-salt' in script:
                    deploy_command += ' -c \'{0}\''.format(tmp_dir)
                    if make_syndic is True:
                        deploy_command += ' -S'
                    if make_master is True:
                        deploy_command += ' -M'
                    if make_minion is False:
                        deploy_command += ' -N'
                    if keep_tmp is True:
                        deploy_command += ' -K'
                    if preseed_minion_keys is not None:
                        deploy_command += ' -k \'{0}\''.format(
                            preseed_minion_keys_tempdir
                        )
                if script_args:
                    deploy_command += ' {0}'.format(script_args)

                if script_env:
                    if not isinstance(script_env, dict):
                        raise SaltCloudSystemExit(
                            'The \'script_env\' configuration setting NEEDS '
                            'to be a dictionary not a {0}'.format(
                                type(script_env)
                            )
                        )
                    environ_script_contents = ['#!/bin/sh']
                    for key, value in six.iteritems(script_env):
                        environ_script_contents.append(
                            'setenv {0} \'{1}\' >/dev/null 2>&1 || '
                            'export {0}=\'{1}\''.format(key, value)
                        )
                    environ_script_contents.append(deploy_command)

                    # Upload our environ setter wrapper
                    ssh_file(
                        opts,
                        '{0}/environ-deploy-wrapper.sh'.format(tmp_dir),
                        '\n'.join(environ_script_contents),
                        ssh_kwargs
                    )
                    root_cmd(
                        'chmod +x \'{0}/environ-deploy-wrapper.sh\''.format(tmp_dir),
                        tty, sudo, **ssh_kwargs
                    )
                    # The deploy command is now our wrapper
                    deploy_command = '\'{0}/environ-deploy-wrapper.sh\''.format(
                        tmp_dir,
                    )
                if root_cmd(deploy_command, tty, sudo, **ssh_kwargs) != 0:
                    raise SaltCloudSystemExit(
                        'Executing the command \'{0}\' failed'.format(
                            deploy_command
                        )
                    )
                log.debug('Executed command \'{0}\''.format(deploy_command))

                # Remove the deploy script
                if not keep_tmp:
                    root_cmd('rm -f \'{0}/deploy.sh\''.format(tmp_dir),
                             tty, sudo, **ssh_kwargs)
                    log.debug('Removed {0}/deploy.sh'.format(tmp_dir))
                    if script_env:
                        root_cmd(
                            'rm -f \'{0}/environ-deploy-wrapper.sh\''.format(
                                tmp_dir
                            ),
                            tty, sudo, **ssh_kwargs
                        )
                        log.debug(
                            'Removed {0}/environ-deploy-wrapper.sh'.format(
                                tmp_dir
                            )
                        )

            if keep_tmp:
                log.debug(
                    'Not removing deployment files from {0}/'.format(tmp_dir)
                )
            else:
                # Remove minion configuration
                if minion_pub:
                    root_cmd('rm -f \'{0}/minion.pub\''.format(tmp_dir),
                             tty, sudo, **ssh_kwargs)
                    log.debug('Removed {0}/minion.pub'.format(tmp_dir))
                if minion_pem:
                    root_cmd('rm -f \'{0}/minion.pem\''.format(tmp_dir),
                             tty, sudo, **ssh_kwargs)
                    log.debug('Removed {0}/minion.pem'.format(tmp_dir))
                if minion_conf:
                    root_cmd('rm -f \'{0}/grains\''.format(tmp_dir),
                             tty, sudo, **ssh_kwargs)
                    log.debug('Removed {0}/grains'.format(tmp_dir))
                    root_cmd('rm -f \'{0}/minion\''.format(tmp_dir),
                             tty, sudo, **ssh_kwargs)
                    log.debug('Removed {0}/minion'.format(tmp_dir))
                if master_sign_pub_file:
                    root_cmd('rm -f {0}/master_sign.pub'.format(tmp_dir),
                             tty, sudo, **ssh_kwargs)
                    log.debug('Removed {0}/master_sign.pub'.format(tmp_dir))

                # Remove master configuration
                if master_pub:
                    root_cmd('rm -f \'{0}/master.pub\''.format(tmp_dir),
                             tty, sudo, **ssh_kwargs)
                    log.debug('Removed {0}/master.pub'.format(tmp_dir))
                if master_pem:
                    root_cmd('rm -f \'{0}/master.pem\''.format(tmp_dir),
                             tty, sudo, **ssh_kwargs)
                    log.debug('Removed {0}/master.pem'.format(tmp_dir))
                if master_conf:
                    root_cmd('rm -f \'{0}/master\''.format(tmp_dir),
                             tty, sudo, **ssh_kwargs)
                    log.debug('Removed {0}/master'.format(tmp_dir))

                # Remove pre-seed keys directory
                if preseed_minion_keys is not None:
                    root_cmd(
                        'rm -rf \'{0}\''.format(
                            preseed_minion_keys_tempdir
                        ), tty, sudo, **ssh_kwargs
                    )
                    log.debug(
                        'Removed {0}'.format(preseed_minion_keys_tempdir)
                    )

            if start_action and not parallel:
                queuereturn = queue.get()
                process.join()
                if queuereturn and start_action:
                    # client = salt.client.LocalClient(conf_file)
                    # output = client.cmd_iter(
                    # host, 'state.highstate', timeout=timeout
                    # )
                    # for line in output:
                    #    print(line)
                    log.info(
                        'Executing {0} on the salt-minion'.format(
                            start_action
                        )
                    )
                    root_cmd(
                        'salt-call {0}'.format(start_action),
                        tty, sudo, **ssh_kwargs
                    )
                    log.info(
                        'Finished executing {0} on the salt-minion'.format(
                            start_action
                        )
                    )
            # Fire deploy action
            fire_event(
                'event',
                '{0} has been deployed at {1}'.format(name, host),
                'salt/cloud/{0}/deploy_script'.format(name),
                {
                    'name': name,
                    'host': host
                },
                transport=opts.get('transport', 'zeromq')
            )
            if file_map_fail or file_map_success:
                return {
                    'File Upload Success': file_map_success,
                    'File Upload Failure': file_map_fail,
                }
            return True
    return False


def run_inline_script(host,
                      name=None,
                      port=22,
                      timeout=900,
                      username='root',
                      key_filename=None,
                      inline_script=None,
                      ssh_timeout=15,
                      display_ssh_output=True,
                      parallel=False,
                      sudo_password=None,
                      sudo=False,
                      password=None,
                      tty=None,
                      opts=None,
                      tmp_dir='/tmp/.saltcloud-inline_script',
                      **kwargs):
    '''
    Run the inline script commands, one by one
    :**kwargs: catch all other things we may get but don't actually need/use
    '''

    gateway = None
    if 'gateway' in kwargs:
        gateway = kwargs['gateway']

    starttime = time.mktime(time.localtime())
    log.debug('Deploying {0} at {1}'.format(host, starttime))

    known_hosts_file = kwargs.get('known_hosts_file', '/dev/null')

    if wait_for_port(host=host, port=port, gateway=gateway):
        log.debug('SSH port {0} on {1} is available'.format(port, host))
        newtimeout = timeout - (time.mktime(time.localtime()) - starttime)
        if wait_for_passwd(host, port=port, username=username,
                           password=password, key_filename=key_filename,
                           ssh_timeout=ssh_timeout,
                           display_ssh_output=display_ssh_output,
                           gateway=gateway, known_hosts_file=known_hosts_file):

            log.debug(
                'Logging into {0}:{1} as {2}'.format(
                    host, port, username
                )
            )
            newtimeout = timeout - (time.mktime(time.localtime()) - starttime)
            ssh_kwargs = {
                'hostname': host,
                'port': port,
                'username': username,
                'timeout': ssh_timeout,
                'display_ssh_output': display_ssh_output,
                'sudo_password': sudo_password,
                'sftp': opts.get('use_sftp', False)
            }
            if gateway:
                ssh_kwargs['ssh_gateway'] = gateway['ssh_gateway']
                ssh_kwargs['ssh_gateway_key'] = gateway['ssh_gateway_key']
                ssh_kwargs['ssh_gateway_user'] = gateway['ssh_gateway_user']
            if key_filename:
                log.debug('Using {0} as the key_filename'.format(key_filename))
                ssh_kwargs['key_filename'] = key_filename
            elif password and 'has_ssh_agent' in kwargs and kwargs['has_ssh_agent'] is False:
                ssh_kwargs['password'] = password

            # TODO: write some tests ???
            # TODO: check edge cases (e.g. ssh gateways, salt deploy disabled, etc.)
            if root_cmd('test -e \\"{0}\\"'.format(tmp_dir), tty, sudo,
                        allow_failure=True, **ssh_kwargs) and inline_script:
                log.debug('Found inline script to execute.')
                for cmd_line in inline_script:
                    log.info("Executing inline command: " + str(cmd_line))
                    ret = root_cmd('sh -c "( {0} )"'.format(cmd_line),
                                   tty, sudo, allow_failure=True, **ssh_kwargs)
                    if ret:
                        log.info("[" + str(cmd_line) + "] Output: " + str(ret))

    # TODO: ensure we send the correct return value
    return True


def fire_event(key, msg, tag, args=None, sock_dir=None, transport='zeromq'):
    # Fire deploy action
    if sock_dir is None:
        sock_dir = os.path.join(syspaths.SOCK_DIR, 'master')
    event = salt.utils.event.get_event(
        'master',
        sock_dir,
        transport,
        listen=False)
    try:
        event.fire_event(msg, tag)
    except ValueError:
        # We're using at least a 0.17.x version of salt
        if isinstance(args, dict):
            args[key] = msg
        else:
            args = {key: msg}
        event.fire_event(args, tag)

    # https://github.com/zeromq/pyzmq/issues/173#issuecomment-4037083
    # Assertion failed: get_load () == 0 (poller_base.cpp:32)
    time.sleep(0.025)


def _exec_ssh_cmd(cmd, error_msg=None, allow_failure=False, **kwargs):
    if error_msg is None:
        error_msg = 'A wrong password has been issued while establishing ssh session.'
    password_retries = kwargs.get('password_retries', 3)
    try:
        stdout, stderr = None, None
        proc = vt.Terminal(
            cmd,
            shell=True,
            log_stdout=True,
            log_stderr=True,
            stream_stdout=kwargs.get('display_ssh_output', True),
            stream_stderr=kwargs.get('display_ssh_output', True)
        )
        sent_password = 0
        while proc.has_unread_data:
            stdout, stderr = proc.recv()
            if stdout and SSH_PASSWORD_PROMP_RE.search(stdout):
                # if authenticating with an SSH key and 'sudo' is found
                # in the password prompt
                if ('key_filename' in kwargs and kwargs['key_filename']
                    and SSH_PASSWORD_PROMP_SUDO_RE.search(stdout)
                ):
                    proc.sendline(kwargs['sudo_password', None])
                # elif authenticating via password and haven't exhausted our
                # password_retires
                elif (
                            kwargs.get('password', None)
                        and (sent_password < password_retries)
                ):
                    sent_password += 1
                    proc.sendline(kwargs['password'])
                # else raise an error as we are not authenticating properly
                #  * not authenticating with an SSH key
                #  * not authenticating with a Password
                else:
                    raise SaltCloudPasswordError(error_msg)
            # 0.0125 is really too fast on some systems
            time.sleep(0.5)
        if proc.exitstatus != 0 and allow_failure is False:
            raise SaltCloudSystemExit(
                'Command \'{0}\' failed. Exit code: {1}'.format(
                    cmd, proc.exitstatus
                )
            )
        return proc.exitstatus
    except vt.TerminalException as err:
        trace = traceback.format_exc()
        log.error(error_msg.format(cmd, err, trace))
    finally:
        proc.close(terminate=True, kill=True)
    # Signal an error
    return 1


def scp_file(dest_path, contents=None, kwargs=None, local_file=None):
    '''
    Use scp or sftp to copy a file to a server
    '''
    if contents is not None:
        tmpfh, tmppath = tempfile.mkstemp()
        with salt.utils.fopen(tmppath, 'w') as tmpfile:
            tmpfile.write(contents)

    log.debug('Uploading {0} to {1}'.format(dest_path, kwargs['hostname']))

    ssh_args = [
        # Don't add new hosts to the host key database
        '-oStrictHostKeyChecking=no',
        # Set hosts key database path to /dev/null, i.e., non-existing
        '-oUserKnownHostsFile=/dev/null',
        # Don't re-use the SSH connection. Less failures.
        '-oControlPath=none'
    ]

    if local_file is not None:
        tmppath = local_file
        if os.path.isdir(local_file):
            ssh_args.append('-r')

    if 'key_filename' in kwargs:
        # There should never be both a password and an ssh key passed in, so
        ssh_args.extend([
            # tell SSH to skip password authentication
            '-oPasswordAuthentication=no',
            '-oChallengeResponseAuthentication=no',
            # Make sure public key authentication is enabled
            '-oPubkeyAuthentication=yes',
            # do only use the provided identity file
            '-oIdentitiesOnly=yes',
            # No Keyboard interaction!
            '-oKbdInteractiveAuthentication=no',
            # Also, specify the location of the key file
            '-i {0}'.format(kwargs['key_filename'])
        ])

    if 'port' in kwargs:
        ssh_args.append('-oPort={0}'.format(kwargs['port']))

    if 'ssh_gateway' in kwargs:
        ssh_gateway = kwargs['ssh_gateway']
        ssh_gateway_port = 22
        ssh_gateway_key = ''
        ssh_gateway_user = 'root'
        if ':' in ssh_gateway:
            ssh_gateway, ssh_gateway_port = ssh_gateway.split(':')
        if 'ssh_gateway_port' in kwargs:
            ssh_gateway_port = kwargs['ssh_gateway_port']
        if 'ssh_gateway_key' in kwargs:
            ssh_gateway_key = '-i {0}'.format(kwargs['ssh_gateway_key'])
        if 'ssh_gateway_user' in kwargs:
            ssh_gateway_user = kwargs['ssh_gateway_user']

        ssh_args.append(
            # Setup ProxyCommand
            '-oProxyCommand="ssh {0} {1} {2} {3} {4}@{5} -p {6} nc -q0 %h %p"'.format(
                # Don't add new hosts to the host key database
                '-oStrictHostKeyChecking=no',
                # Set hosts key database path to /dev/null, i.e., non-existing
                '-oUserKnownHostsFile=/dev/null',
                # Don't re-use the SSH connection. Less failures.
                '-oControlPath=none',
                ssh_gateway_key,
                ssh_gateway_user,
                ssh_gateway,
                ssh_gateway_port
            )
        )
    cmd = (
        'scp {0} {1} {2[username]}@{2[hostname]}:{3} || '
        'echo "put {1} {3}" | sftp {0} {2[username]}@{2[hostname]} || '
        'rsync -avz -e "ssh {0}" {1} {2[username]}@{2[hostname]}:{3}'.format(
            ' '.join(ssh_args), tmppath, kwargs, dest_path
        )
    )

    log.debug('SCP command: \'{0}\''.format(cmd))
    retcode = _exec_ssh_cmd(cmd,
                            error_msg='Failed to upload file \'{0}\': {1}\n{2}',
                            password_retries=3,
                            **kwargs)
    return retcode


def ssh_file(opts, dest_path, contents=None, kwargs=None, local_file=None):
    '''
    Copies a file to the remote SSH target using either sftp or scp, as
    configured.
    '''
    if opts.get('file_transport', 'sftp') == 'sftp':
        return sftp_file(dest_path, contents, kwargs, local_file)
    return scp_file(dest_path, contents, kwargs, local_file)


def sftp_file(dest_path, contents=None, kwargs=None, local_file=None):
    '''
    Use sftp to upload a file to a server
    '''
    put_args = []

    if kwargs is None:
        kwargs = {}

    if contents is not None:
        tmpfh, tmppath = tempfile.mkstemp()
        with salt.utils.fopen(tmppath, 'w') as tmpfile:
            tmpfile.write(contents)

    if local_file is not None:
        tmppath = local_file
        if os.path.isdir(local_file):
            put_args = ['-r']

    log.debug('Uploading {0} to {1} (sftp)'.format(dest_path, kwargs.get('hostname')))

    ssh_args = [
        # Don't add new hosts to the host key database
        '-oStrictHostKeyChecking=no',
        # Set hosts key database path to /dev/null, i.e., non-existing
        '-oUserKnownHostsFile=/dev/null',
        # Don't re-use the SSH connection. Less failures.
        '-oControlPath=none'
    ]
    if 'key_filename' in kwargs:
        # There should never be both a password and an ssh key passed in, so
        ssh_args.extend([
            # tell SSH to skip password authentication
            '-oPasswordAuthentication=no',
            '-oChallengeResponseAuthentication=no',
            # Make sure public key authentication is enabled
            '-oPubkeyAuthentication=yes',
            # do only use the provided identity file
            '-oIdentitiesOnly=yes',
            # No Keyboard interaction!
            '-oKbdInteractiveAuthentication=no',
            # Also, specify the location of the key file
            '-oIdentityFile={0}'.format(kwargs['key_filename'])
        ])

    if 'port' in kwargs:
        ssh_args.append('-oPort={0}'.format(kwargs['port']))

    if 'ssh_gateway' in kwargs:
        ssh_gateway = kwargs['ssh_gateway']
        ssh_gateway_port = 22
        ssh_gateway_key = ''
        ssh_gateway_user = 'root'
        if ':' in ssh_gateway:
            ssh_gateway, ssh_gateway_port = ssh_gateway.split(':')
        if 'ssh_gateway_port' in kwargs:
            ssh_gateway_port = kwargs['ssh_gateway_port']
        if 'ssh_gateway_key' in kwargs:
            ssh_gateway_key = '-i {0}'.format(kwargs['ssh_gateway_key'])
        if 'ssh_gateway_user' in kwargs:
            ssh_gateway_user = kwargs['ssh_gateway_user']

        ssh_args.append(
            # Setup ProxyCommand
            '-oProxyCommand="ssh {0} {1} {2} {3} {4}@{5} -p {6} nc -q0 %h %p"'.format(
                # Don't add new hosts to the host key database
                '-oStrictHostKeyChecking=no',
                # Set hosts key database path to /dev/null, i.e., non-existing
                '-oUserKnownHostsFile=/dev/null',
                # Don't re-use the SSH connection. Less failures.
                '-oControlPath=none',
                ssh_gateway_key,
                ssh_gateway_user,
                ssh_gateway,
                ssh_gateway_port
            )
        )

    cmd = 'echo "put {0} {1} {2}" | sftp {3} {4[username]}@{4[hostname]}'.format(
        ' '.join(put_args), tmppath, dest_path, ' '.join(ssh_args), kwargs
    )
    log.debug('SFTP command: \'{0}\''.format(cmd))
    retcode = _exec_ssh_cmd(cmd,
                            error_msg='Failed to upload file \'{0}\': {1}\n{2}',
                            password_retries=3,
                            **kwargs)
    return retcode


def win_cmd(command, **kwargs):
    '''
    Wrapper for commands to be run against Windows boxes
    '''
    logging_command = kwargs.get('logging_command', None)

    try:
        proc = NonBlockingPopen(
            command,
            shell=True,
            stderr=subprocess.PIPE,
            stdout=subprocess.PIPE,
            stream_stds=kwargs.get('display_ssh_output', True),
            logging_command=logging_command,
        )

        if logging_command is None:
            log.debug(
                'Executing command(PID {0}): {1!r}'.format(
                    proc.pid,
                    command
                )
            )
        else:
            log.debug(
                'Executing command(PID {0}): {1!r}'.format(
                    proc.pid,
                    logging_command
                )
            )

        proc.poll_and_read_until_finish()
        proc.communicate()
        return proc.returncode
    except Exception as err:
        log.error(
            'Failed to execute command {0!r}: {1}\n'.format(
                logging_command,
                err
            ),
            exc_info=True
        )
    # Signal an error
    return 1


def winrm_cmd(session, command, flags, **kwargs):
    '''
    Wrapper for commands to be run against Windows boxes using WinRM.
    '''
    log.debug('Executing WinRM command: {0} {1}'.format(
        command, flags
    ))
    r = session.run_cmd(command, flags)
    return r.status_code


def root_cmd(command, tty, sudo, allow_failure=False, **kwargs):
    '''
    Wrapper for commands to be run as root
    '''
    logging_command = command
    sudo_password = kwargs.get('sudo_password', None)

    if sudo:
        if sudo_password is None:
            command = 'sudo {0}'.format(command)
            logging_command = command
        else:
            logging_command = 'sudo -S "XXX-REDACTED-XXX" {0}'.format(command)
            command = 'sudo -S {0}'.format(command)

        log.debug('Using sudo to run command {0}'.format(logging_command))

    ssh_args = []

    if tty:
        # Use double `-t` on the `ssh` command, it's necessary when `sudo` has
        # `requiretty` enforced.
        ssh_args.extend(['-t', '-t'])

    known_hosts_file = kwargs.get('known_hosts_file', '/dev/null')
    host_key_checking = 'no'
    if known_hosts_file != '/dev/null':
        host_key_checking = 'yes'

    ssh_args.extend([
        # Don't add new hosts to the host key database
        '-oStrictHostKeyChecking={0}'.format(host_key_checking),
        # Set hosts key database path to /dev/null, i.e., non-existing
        '-oUserKnownHostsFile={0}'.format(known_hosts_file),
        # Don't re-use the SSH connection. Less failures.
        '-oControlPath=none'
    ])

    if 'key_filename' in kwargs:
        # There should never be both a password and an ssh key passed in, so
        ssh_args.extend([
            # tell SSH to skip password authentication
            '-oPasswordAuthentication=no',
            '-oChallengeResponseAuthentication=no',
            # Make sure public key authentication is enabled
            '-oPubkeyAuthentication=yes',
            # do only use the provided identity file
            '-oIdentitiesOnly=yes',
            # No Keyboard interaction!
            '-oKbdInteractiveAuthentication=no',
            # Also, specify the location of the key file
            '-i {0}'.format(kwargs['key_filename'])
        ])
    if 'ssh_timeout' in kwargs:
        ssh_args.extend(['-oConnectTimeout={0}'.format(kwargs['ssh_timeout'])])

    if 'ssh_gateway' in kwargs:
        ssh_gateway = kwargs['ssh_gateway']
        ssh_gateway_port = 22
        ssh_gateway_key = ''
        ssh_gateway_user = 'root'
        if ':' in ssh_gateway:
            ssh_gateway, ssh_gateway_port = ssh_gateway.split(':')
        if 'ssh_gateway_port' in kwargs:
            ssh_gateway_port = kwargs['ssh_gateway_port']
        if 'ssh_gateway_key' in kwargs:
            ssh_gateway_key = '-i {0}'.format(kwargs['ssh_gateway_key'])
        if 'ssh_gateway_user' in kwargs:
            ssh_gateway_user = kwargs['ssh_gateway_user']

        ssh_args.extend([
            # Setup ProxyCommand
            '-oProxyCommand="ssh {0} {1} {2} {3} {4}@{5} -p {6} nc -q0 %h %p"'.format(
                # Don't add new hosts to the host key database
                '-oStrictHostKeyChecking=no',
                # Set hosts key database path to /dev/null, i.e., non-existing
                '-oUserKnownHostsFile=/dev/null',
                # Don't re-use the SSH connection. Less failures.
                '-oControlPath=none',
                ssh_gateway_key,
                ssh_gateway_user,
                ssh_gateway,
                ssh_gateway_port
            )
        ])
        log.info(
            'Using SSH gateway {0}@{1}:{2}'.format(
                ssh_gateway_user, ssh_gateway, ssh_gateway_port
            )
        )

    if 'port' in kwargs:
        ssh_args.extend(['-p {0}'.format(kwargs['port'])])

    cmd = 'ssh {0} {1[username]}@{1[hostname]} '.format(
        ' '.join(ssh_args),
        kwargs
    )
    logging_command = cmd + logging_command
    cmd = cmd + pipes.quote(command)

    hard_timeout = kwargs.get('hard_timeout')
    if hard_timeout is not None:
        logging_command = 'timeout {0} {1}'.format(hard_timeout, logging_command)
        cmd = 'timeout {0} {1}'.format(hard_timeout, cmd)

    log.debug('SSH command: \'{0}\''.format(logging_command))

    retcode = _exec_ssh_cmd(cmd, allow_failure=allow_failure, **kwargs)
    return retcode


def check_auth(name, sock_dir=None, queue=None, timeout=300):
    '''
    This function is called from a multiprocess instance, to wait for a minion
    to become available to receive salt commands
    '''
    event = salt.utils.event.SaltEvent('master', sock_dir, listen=True)
    starttime = time.mktime(time.localtime())
    newtimeout = timeout
    log.debug(
        'In check_auth, waiting for {0} to become available'.format(
            name
        )
    )
    while newtimeout > 0:
        newtimeout = timeout - (time.mktime(time.localtime()) - starttime)
        ret = event.get_event(full=True)
        if ret is None:
            continue
        if ret['tag'] == 'minion_start' and ret['data']['id'] == name:
            queue.put(name)
            newtimeout = 0
            log.debug('Minion {0} is ready to receive commands'.format(name))


def ip_to_int(ip):
    '''
    Converts an IP address to an integer
    '''
    ret = 0
    for octet in ip.split('.'):
        ret = ret * 256 + int(octet)
    return ret


def is_public_ip(ip):
    '''
    Determines whether an IP address falls within one of the private IP ranges
    '''
    if ':' in ip:
        # ipv6
        if ip.startswith('fe80:'):
            # ipv6 link local
            return False
        return True
    addr = ip_to_int(ip)
    if addr > 167772160 and addr < 184549375:
        # 10.0.0.0/24
        return False
    elif addr > 3232235520 and addr < 3232301055:
        # 192.168.0.0/16
        return False
    elif addr > 2886729728 and addr < 2887778303:
        # 172.16.0.0/12
        return False
    return True


def check_name(name, safe_chars):
    '''
    Check whether the specified name contains invalid characters
    '''
    regexp = re.compile('[^{0}]'.format(safe_chars))
    if regexp.search(name):
        raise SaltCloudException(
            '{0} contains characters not supported by this cloud provider. '
            'Valid characters are: {1}'.format(
                name, safe_chars
            )
        )


def remove_sshkey(host, known_hosts=None):
    '''
    Remove a host from the known_hosts file
    '''
    if known_hosts is None:
        if 'HOME' in os.environ:
            known_hosts = '{0}/.ssh/known_hosts'.format(os.environ['HOME'])
        else:
            try:
                known_hosts = '{0}/.ssh/known_hosts'.format(
                    pwd.getpwuid(os.getuid()).pwd_dir
                )
            except Exception:
                pass

    if known_hosts is not None:
        log.debug(
            'Removing ssh key for {0} from known hosts file {1}'.format(
                host, known_hosts
            )
        )
    else:
        log.debug(
            'Removing ssh key for {0} from known hosts file'.format(host)
        )

    cmd = 'ssh-keygen -R {0}'.format(host)
    subprocess.call(cmd, shell=True)


def wait_for_ip(update_callback,
                update_args=None,
                update_kwargs=None,
                timeout=5 * 60,
                interval=5,
                interval_multiplier=1,
                max_failures=10):
    '''
    Helper function that waits for an IP address for a specific maximum amount
    of time.

    :param update_callback: callback function which queries the cloud provider
                            for the VM ip address. It must return None if the
                            required data, IP included, is not available yet.
    :param update_args: Arguments to pass to update_callback
    :param update_kwargs: Keyword arguments to pass to update_callback
    :param timeout: The maximum amount of time(in seconds) to wait for the IP
                    address.
    :param interval: The looping interval, i.e., the amount of time to sleep
                     before the next iteration.
    :param interval_multiplier: Increase the interval by this multiplier after
                                each request; helps with throttling
    :param max_failures: If update_callback returns ``False`` it's considered
                         query failure. This value is the amount of failures
                         accepted before giving up.
    :returns: The update_callback returned data
    :raises: SaltCloudExecutionTimeout

    '''
    if update_args is None:
        update_args = ()
    if update_kwargs is None:
        update_kwargs = {}

    duration = timeout
    while True:
        log.debug(
            'Waiting for VM IP. Giving up in 00:{0:02d}:{1:02d}.'.format(
                int(timeout // 60),
                int(timeout % 60)
            )
        )
        data = update_callback(*update_args, **update_kwargs)
        if data is False:
            log.debug(
                '\'update_callback\' has returned \'False\', which is '
                'considered a failure. Remaining Failures: {0}.'.format(
                    max_failures
                )
            )
            max_failures -= 1
            if max_failures <= 0:
                raise SaltCloudExecutionFailure(
                    'Too many failures occurred while waiting for '
                    'the IP address.'
                )
        elif data is not None:
            return data

        if timeout < 0:
            raise SaltCloudExecutionTimeout(
                'Unable to get IP for 00:{0:02d}:{1:02d}.'.format(
                    int(duration // 60),
                    int(duration % 60)
                )
            )
        time.sleep(interval)
        timeout -= interval

        if interval_multiplier > 1:
            interval *= interval_multiplier
            if interval > timeout:
                interval = timeout + 1
            log.info('Interval multiplier in effect; interval is '
                     'now {0}s.'.format(interval))


def simple_types_filter(data):
    '''
    Convert the data list, dictionary into simple types, i.e., int, float, string,
    bool, etc.
    '''
    if data is None:
        return data

    simpletypes_keys = (six.string_types, six.text_type, six.integer_types, float, bool)
    simpletypes_values = tuple(list(simpletypes_keys) + [list, tuple])

    if isinstance(data, (list, tuple)):
        simplearray = []
        for value in data:
            if value is not None:
                if isinstance(value, (dict, list)):
                    value = simple_types_filter(value)
                elif not isinstance(value, simpletypes_values):
                    value = repr(value)
            simplearray.append(value)
        return simplearray

    if isinstance(data, dict):
        simpledict = {}
        for key, value in six.iteritems(data):
            if key is not None and not isinstance(key, simpletypes_keys):
                key = repr(key)
            if value is not None and isinstance(value, (dict, list, tuple)):
                value = simple_types_filter(value)
            elif value is not None and not isinstance(value, simpletypes_values):
                value = repr(value)
            simpledict[key] = value
        return simpledict

    return data


def list_nodes_select(nodes, selection, call=None):
    '''
    Return a list of the VMs that are on the provider, with select fields
    '''
    if call == 'action':
        raise SaltCloudSystemExit(
            'The list_nodes_select function must be called '
            'with -f or --function.'
        )

    if 'error' in nodes:
        raise SaltCloudSystemExit(
            'An error occurred while listing nodes: {0}'.format(
                nodes['error']['Errors']['Error']['Message']
            )
        )

    ret = {}
    for node in nodes:
        pairs = {}
        data = nodes[node]
        for key in data:
            if str(key) in selection:
                value = data[key]
                pairs[key] = value
        ret[node] = pairs

    return ret


def lock_file(filename, interval=.5, timeout=15):
    '''
    Lock a file; if it is already locked, then wait for it to become available
    before locking it.

    Note that these locks are only recognized by Salt Cloud, and not other
    programs or platforms.
    '''
    log.trace('Attempting to obtain lock for {0}'.format(filename))
    lock = filename + '.lock'
    start = time.time()
    while True:
        if os.path.exists(lock):
            if time.time() - start >= timeout:
                log.warning('Unable to obtain lock for {0}'.format(filename))
                return False
            time.sleep(interval)
        else:
            break

    salt.utils.fopen(lock, 'a').close()


def unlock_file(filename):
    '''
    Unlock a locked file

    Note that these locks are only recognized by Salt Cloud, and not other
    programs or platforms.
    '''
    log.trace('Removing lock for {0}'.format(filename))
    lock = filename + '.lock'
    try:
        os.remove(lock)
    except OSError as exc:
        log.trace('Unable to remove lock for {0}: {1}'.format(filename, exc))


def cachedir_index_add(minion_id, profile, driver, provider, base=None):
    '''
    Add an entry to the cachedir index. This generally only needs to happen when
    a new instance is created. This entry should contain:

    .. code-block:: yaml

        - minion_id
        - profile used to create the instance
        - provider and driver name

    The intent of this function is to speed up lookups for the cloud roster for
    salt-ssh. However, other code that makes use of profile information can also
    make use of this function.
    '''
    base = init_cachedir(base)
    index_file = os.path.join(base, 'index.p')
    lock_file(index_file)

    if os.path.exists(index_file):
        with salt.utils.fopen(index_file, 'r') as fh_:
            index = msgpack.load(fh_)
    else:
        index = {}

    prov_comps = provider.split(':')

    index.update({
        minion_id: {
            'id': minion_id,
            'profile': profile,
            'driver': driver,
            'provider': prov_comps[0],
        }
    })

    with salt.utils.fopen(index_file, 'w') as fh_:
        msgpack.dump(index, fh_)

    unlock_file(index_file)


def cachedir_index_del(minion_id, base=None):
    '''
    Delete an entry from the cachedir index. This generally only needs to happen
    when an instance is deleted.
    '''
    base = init_cachedir(base)
    index_file = os.path.join(base, 'index.p')
    lock_file(index_file)

    if os.path.exists(index_file):
        with salt.utils.fopen(index_file, 'r') as fh_:
            index = msgpack.load(fh_)
    else:
        return

    if minion_id in index:
        del index[minion_id]

    with salt.utils.fopen(index_file, 'w') as fh_:
        msgpack.dump(index, fh_)

    unlock_file(index_file)


def init_cachedir(base=None):
    '''
    Initialize the cachedir needed for Salt Cloud to keep track of minions
    '''
    if base is None:
        base = os.path.join(syspaths.CACHE_DIR, 'cloud')
    needed_dirs = (base,
                   os.path.join(base, 'requested'),
                   os.path.join(base, 'active'))
    for dir_ in needed_dirs:
        if not os.path.exists(dir_):
            os.makedirs(dir_)
        os.chmod(base, 0o755)

    return base


# FIXME: This function seems used nowhere. Dead code?
def request_minion_cachedir(
        minion_id,
<<<<<<< HEAD
        opts,
=======
        opts=None,
>>>>>>> 00f5fedf
        fingerprint='',
        pubkey=None,
        provider=None,
        base=None,
):
    '''
    Creates an entry in the requested/ cachedir. This means that Salt Cloud has
    made a request to a cloud provider to create an instance, but it has not
    yet verified that the instance properly exists.

    If the fingerprint is unknown, a raw pubkey can be passed in, and a
    fingerprint will be calculated. If both are empty, then the fingerprint
    will be set to None.
    '''
    if base is None:
        base = os.path.join(syspaths.CACHE_DIR, 'cloud')

    if not fingerprint and pubkey is not None:
<<<<<<< HEAD
        fingerprint = salt.utils.pem_finger(key=pubkey, sum_type=opts.get('hash_type', 'sha256'))
=======
        fingerprint = salt.utils.pem_finger(key=pubkey, sum_type=(opts and opts.get('hash_type') or 'sha256'))
>>>>>>> 00f5fedf

    init_cachedir(base)

    data = {
        'minion_id': minion_id,
        'fingerprint': fingerprint,
        'provider': provider,
    }

    fname = '{0}.p'.format(minion_id)
    path = os.path.join(base, 'requested', fname)
    with salt.utils.fopen(path, 'w') as fh_:
        msgpack.dump(data, fh_)


def change_minion_cachedir(
        minion_id,
        cachedir,
        data=None,
        base=None,
):
    '''
    Changes the info inside a minion's cachedir entry. The type of cachedir
    must be specified (i.e., 'requested' or 'active'). A dict is also passed in
    which contains the data to be changed.

    Example:

        change_minion_cachedir(
            'myminion',
            'requested',
            {'fingerprint': '26:5c:8c:de:be:fe:89:c0:02:ed:27:65:0e:bb:be:60'},
        )
    '''
    if not isinstance(data, dict):
        return False

    if base is None:
        base = os.path.join(syspaths.CACHE_DIR, 'cloud')

    fname = '{0}.p'.format(minion_id)
    path = os.path.join(base, cachedir, fname)

    with salt.utils.fopen(path, 'r') as fh_:
        cache_data = msgpack.load(fh_)

    cache_data.update(data)

    with salt.utils.fopen(path, 'w') as fh_:
        msgpack.dump(cache_data, fh_)


def activate_minion_cachedir(minion_id, base=None):
    '''
    Moves a minion from the requested/ cachedir into the active/ cachedir. This
    means that Salt Cloud has verified that a requested instance properly
    exists, and should be expected to exist from here on out.
    '''
    if base is None:
        base = os.path.join(syspaths.CACHE_DIR, 'cloud')

    fname = '{0}.p'.format(minion_id)
    src = os.path.join(base, 'requested', fname)
    dst = os.path.join(base, 'active')
    shutil.move(src, dst)


def delete_minion_cachedir(minion_id, provider, opts, base=None):
    '''
    Deletes a minion's entry from the cloud cachedir. It will search through
    all cachedirs to find the minion's cache file.
    Needs `update_cachedir` set to True.
    '''
    if opts.get('update_cachedir', False) is False:
        return

    if base is None:
        base = os.path.join(syspaths.CACHE_DIR, 'cloud')

    driver = next(six.iterkeys(opts['providers'][provider]))
    fname = '{0}.p'.format(minion_id)
    for cachedir in 'requested', 'active':
        path = os.path.join(base, cachedir, driver, provider, fname)
        log.debug('path: {0}'.format(path))
        if os.path.exists(path):
            os.remove(path)


def list_cache_nodes_full(opts, provider=None, base=None):
    '''
    Return a list of minion data from the cloud cache, rather from the cloud
    providers themselves. This is the cloud cache version of list_nodes_full().
    '''
    if opts.get('update_cachedir', False) is False:
        return

    if base is None:
        base = os.path.join(syspaths.CACHE_DIR, 'cloud', 'active')

    minions = {}
    # First, get a list of all drivers in use
    for driver in os.listdir(base):
        minions[driver] = {}
        prov_dir = os.path.join(base, driver)
        # Then, get a list of all providers per driver
        for prov in os.listdir(prov_dir):
            # If a specific provider is requested, filter out everyone else
            if provider and provider != prov:
                continue
            minions[driver][prov] = {}
            min_dir = os.path.join(prov_dir, prov)
            # Get a list of all nodes per provider
            for minion_id in os.listdir(min_dir):
                # Finally, get a list of full minion data
                fname = '{0}.p'.format(minion_id)
                fpath = os.path.join(min_dir, fname)
                with salt.utils.fopen(fpath, 'r') as fh_:
                    minions[driver][prov][minion_id] = msgpack.load(fh_)

    return minions


def cache_nodes_ip(opts, base=None):
    '''
    Retrieve a list of all nodes from Salt Cloud cache, and any associated IP
    addresses. Returns a dict.
    '''
    if base is None:
        base = os.path.join(syspaths.CACHE_DIR, 'cloud')

    minions = list_cache_nodes_full(opts, base=base)


def update_bootstrap(config, url=None):
    '''
    Update the salt-bootstrap script

        url can be either:

            - The URL to fetch the bootstrap script from
            - The absolute path to the bootstrap
            - The content of the bootstrap script


    '''
    default_url = config.get('bootstrap_script_url',
                             'https://bootstrap.saltstack.com')
    if not url:
        url = default_url
    if not url:
        raise ValueError('Cant get any source to update')
    if url.startswith('http') or '://' in url:
        log.debug('Updating the bootstrap-salt.sh script to latest stable')
        try:
            import requests
        except ImportError:
            return {'error': (
                'Updating the bootstrap-salt.sh script requires the '
                'Python requests library to be installed'
            )}
        req = requests.get(url)
        if req.status_code != 200:
            return {'error': (
                'Failed to download the latest stable version of the '
                'bootstrap-salt.sh script from {0}. HTTP error: '
                '{1}'.format(
                    url, req.status_code
                )
            )}
        script_content = req.text
        if url == default_url:
            script_name = 'bootstrap-salt.sh'
        else:
            script_name = os.path.basename(url)
    elif os.path.exists(url):
        with salt.utils.fopen(url) as fic:
            script_content = fic.read()
        script_name = os.path.basename(url)
    # in last case, assuming we got a script content
    else:
        script_content = url
        script_name = '{0}.sh'.format(
            hashlib.sha1(script_content).hexdigest()
        )

    if not script_content:
        raise ValueError('No content in bootstrap script !')

    # Get the path to the built-in deploy scripts directory
    builtin_deploy_dir = os.path.join(
        os.path.dirname(__file__),
        'deploy'
    )

    # Compute the search path from the current loaded opts conf_file
    # value
    deploy_d_from_conf_file = os.path.join(
        os.path.dirname(config['conf_file']),
        'cloud.deploy.d'
    )

    # Compute the search path using the install time defined
    # syspaths.CONF_DIR
    deploy_d_from_syspaths = os.path.join(
        syspaths.CONFIG_DIR,
        'cloud.deploy.d'
    )

    # Get a copy of any defined search paths, flagging them not to
    # create parent
    deploy_scripts_search_paths = []
    for entry in config.get('deploy_scripts_search_path', []):
        if entry.startswith(builtin_deploy_dir):
            # We won't write the updated script to the built-in deploy
            # directory
            continue

        if entry in (deploy_d_from_conf_file, deploy_d_from_syspaths):
            # Allow parent directories to be made
            deploy_scripts_search_paths.append((entry, True))
        else:
            deploy_scripts_search_paths.append((entry, False))

    # In case the user is not using defaults and the computed
    # 'cloud.deploy.d' from conf_file and syspaths is not included, add
    # them
    if deploy_d_from_conf_file not in deploy_scripts_search_paths:
        deploy_scripts_search_paths.append(
            (deploy_d_from_conf_file, True)
        )
    if deploy_d_from_syspaths not in deploy_scripts_search_paths:
        deploy_scripts_search_paths.append(
            (deploy_d_from_syspaths, True)
        )

    finished = []
    finished_full = []
    for entry, makedirs in deploy_scripts_search_paths:
        # This handles duplicate entries, which are likely to appear
        if entry in finished:
            continue
        else:
            finished.append(entry)

        if makedirs and not os.path.isdir(entry):
            try:
                os.makedirs(entry)
            except (OSError, IOError) as err:
                log.info(
                    'Failed to create directory \'{0}\''.format(entry)
                )
                continue

        if not is_writeable(entry):
            log.debug(
                'The \'{0}\' is not writeable. Continuing...'.format(
                    entry
                )
            )
            continue

        deploy_path = os.path.join(entry, script_name)
        try:
            finished_full.append(deploy_path)
            with salt.utils.fopen(deploy_path, 'w') as fp_:
                fp_.write(script_content)
        except (OSError, IOError) as err:
            log.debug(
                'Failed to write the updated script: {0}'.format(err)
            )
            continue

    return {'Success': {'Files updated': finished_full}}


def cache_node_list(nodes, provider, opts):
    '''
    If configured to do so, update the cloud cachedir with the current list of
    nodes. Also fires configured events pertaining to the node list.

    .. versionadded:: 2014.7.0
    '''
    if 'update_cachedir' not in opts or not opts['update_cachedir']:
        return

    base = os.path.join(init_cachedir(), 'active')
    driver = next(six.iterkeys(opts['providers'][provider]))
    prov_dir = os.path.join(base, driver, provider)
    if not os.path.exists(prov_dir):
        os.makedirs(prov_dir)

    # Check to see if any nodes in the cache are not in the new list
    missing_node_cache(prov_dir, nodes, provider, opts)

    for node in nodes:
        diff_node_cache(prov_dir, node, nodes[node], opts)
        path = os.path.join(prov_dir, '{0}.p'.format(node))
        with salt.utils.fopen(path, 'w') as fh_:
            msgpack.dump(nodes[node], fh_)


def cache_node(node, provider, opts):
    '''
    Cache node individually

    .. versionadded:: 2014.7.0
    '''
    if 'update_cachedir' not in opts or not opts['update_cachedir']:
        return

    base = os.path.join(syspaths.CACHE_DIR, 'cloud', 'active')
    if not os.path.exists(base):
        init_cachedir()

    provider, driver = provider.split(':')
    prov_dir = os.path.join(base, driver, provider)
    if not os.path.exists(prov_dir):
        os.makedirs(prov_dir)
    path = os.path.join(prov_dir, '{0}.p'.format(node['name']))
    with salt.utils.fopen(path, 'w') as fh_:
        msgpack.dump(node, fh_)


def missing_node_cache(prov_dir, node_list, provider, opts):
    '''
    Check list of nodes to see if any nodes which were previously known about
    in the cache have been removed from the node list.

    This function will only run if configured to do so in the main Salt Cloud
    configuration file (normally /etc/salt/cloud).

    .. code-block:: yaml

        diff_cache_events: True

    .. versionadded:: 2014.7.0
    '''
    cached_nodes = []
    for node in os.listdir(prov_dir):
        cached_nodes.append(os.path.splitext(node)[0])

    for node in cached_nodes:
        if node not in node_list:
            delete_minion_cachedir(node, provider, opts)
            if 'diff_cache_events' in opts and opts['diff_cache_events']:
                fire_event(
                    'event',
                    'cached node missing from provider',
                    'salt/cloud/{0}/cache_node_missing'.format(node),
                    {'missing node': node},
                    transport=opts.get('transport', 'zeromq')
                )


def diff_node_cache(prov_dir, node, new_data, opts):
    '''
    Check new node data against current cache. If data differ, fire an event
    which consists of the new node data.

    This function will only run if configured to do so in the main Salt Cloud
    configuration file (normally /etc/salt/cloud).

    .. code-block:: yaml

        diff_cache_events: True

    .. versionadded:: 2014.7.0
    '''
    if 'diff_cache_events' not in opts or not opts['diff_cache_events']:
        return

    if node is None:
        return
    path = '{0}.p'.format(os.path.join(prov_dir, node))

    if not os.path.exists(path):
        event_data = _strip_cache_events(new_data, opts)

        fire_event(
            'event',
            'new node found',
            'salt/cloud/{0}/cache_node_new'.format(node),
            {'new_data': event_data},
            transport=opts.get('transport', 'zeromq')
        )
        return

    with salt.utils.fopen(path, 'r') as fh_:
        try:
            cache_data = msgpack.load(fh_)
        except ValueError:
            log.warning('Cache for {0} was corrupt: Deleting'.format(node))
            cache_data = {}

    # Perform a simple diff between the old and the new data, and if it differs,
    # return both dicts.
    # TODO: Return an actual diff
    diff = cmp(new_data, cache_data)
    if diff != 0:
        fire_event(
            'event',
            'node data differs',
            'salt/cloud/{0}/cache_node_diff'.format(node),
            {
                'new_data': _strip_cache_events(new_data, opts),
                'cache_data': _strip_cache_events(cache_data, opts),
            },
            transport=opts.get('transport', 'zeromq')
        )


def _strip_cache_events(data, opts):
    '''
    Strip out user-configured sensitive event data. The fields to be stripped
    are configured in the main Salt Cloud configuration file, usually
    ``/etc/salt/cloud``.

    .. code-block: yaml

        cache_event_strip_fields:
          - password
          - priv_key

    .. versionadded:: 2014.7.0
    '''
    event_data = copy.deepcopy(data)
    strip_fields = opts.get('cache_event_strip_fields', [])
    for field in strip_fields:
        if field in event_data:
            del event_data[field]

    return event_data


def _salt_cloud_force_ascii(exc):
    '''
    Helper method to try its best to convert any Unicode text into ASCII
    without stack tracing since salt internally does not handle Unicode strings

    This method is not supposed to be used directly. Once
    `py:module: salt.utils.cloud` is imported this method register's with
    python's codecs module for proper automatic conversion in case of encoding
    errors.
    '''
    if not isinstance(exc, (UnicodeEncodeError, UnicodeTranslateError)):
        raise TypeError('Can\'t handle {0}'.format(exc))

    unicode_trans = {
        # Convert non-breaking space to space
        u'\xa0': u' ',
        # Convert en dash to dash
        u'\u2013': u'-',
    }

    if exc.object[exc.start:exc.end] in unicode_trans:
        return unicode_trans[exc.object[exc.start:exc.end]], exc.end

    # There's nothing else we can do, raise the exception
    raise exc


codecs.register_error('salt-cloud-force-ascii', _salt_cloud_force_ascii)


def retrieve_password_from_keyring(credential_id, username):
    '''
    Retrieve particular user's password for a specified credential set from system keyring.
    '''
    try:
        import keyring  # pylint: disable=import-error
        return keyring.get_password(credential_id, username)
    except ImportError:
        log.error('USE_KEYRING configured as a password, but no keyring module is installed')
        return False


def _save_password_in_keyring(credential_id, username, password):
    '''
    Saves provider password in system keyring
    '''
    try:
        import keyring  # pylint: disable=import-error
        return keyring.set_password(credential_id, username, password)
    except ImportError:
        log.error('Tried to store password in keyring, but no keyring module is installed')
        return False


def store_password_in_keyring(credential_id, username, password=None):
    '''
    Interactively prompts user for a password and stores it in system keyring
    '''
    try:
        # pylint: disable=import-error
        import keyring
        import keyring.errors
        # pylint: enable=import-error
        if password is None:
            prompt = 'Please enter password for {0}: '.format(credential_id)
            try:
                password = getpass.getpass(prompt)
            except EOFError:
                password = None

            if not password:
                # WE should raise something else here to be able to use this
                # as/from an API
                raise RuntimeError('Invalid password provided.')

        try:
            _save_password_in_keyring(credential_id, username, password)
        except keyring.errors.PasswordSetError as exc:
            log.debug('Problem saving password in the keyring: {0}'.format(exc))
    except ImportError:
        log.error('Tried to store password in keyring, but no keyring module is installed')
        return False


def _unwrap_dict(dictionary, index_string):
    '''
    Accepts index in form of a string
    Returns final value
    Example: dictionary = {'a': {'b': {'c': 'foobar'}}}
             index_string = 'a,b,c'
             returns 'foobar'
    '''
    index = index_string.split(',')
    for k in index:
        dictionary = dictionary[k]
    return dictionary


def run_func_until_ret_arg(fun, kwargs, fun_call=None,
                           argument_being_watched=None, required_argument_response=None):
    '''
    Waits until the function retrieves some required argument.
    NOTE: Tested with ec2 describe_volumes and describe_snapshots only.
    '''
    status = None
    while status != required_argument_response:
        f_result = fun(kwargs, call=fun_call)
        r_set = {}
        for d in f_result:
            if isinstance(d, list):
                d0 = d[0]
                if isinstance(d0, dict):
                    for k, v in six.iteritems(d0):
                        r_set[k] = v
        status = _unwrap_dict(r_set, argument_being_watched)
        log.debug('Function: {0}, Watched arg: {1}, Response: {2}'.format(str(fun).split(' ')[1],
                                                                          argument_being_watched,
                                                                          status))
        time.sleep(5)

    return True


def get_salt_interface(vm_, opts):
    '''
    Return the salt_interface type to connect to. Either 'public_ips' (default)
    or 'private_ips'.
    '''
    salt_host = salt.config.get_cloud_config_value(
        'salt_interface', vm_, opts, default=False,
        search_global=False
    )

    if salt_host is False:
        salt_host = salt.config.get_cloud_config_value(
            'ssh_interface', vm_, opts, default='public_ips',
            search_global=False
        )

    return salt_host


def check_key_path_and_mode(provider, key_path):
    '''
    Checks that the key_path exists and the key_mode is either 0400 or 0600.

    Returns True or False.

    .. versionadded:: 2016.3.0

    provider
        The provider name that the key_path to check belongs to.

    key_path
        The key_path to ensure that it exists and to check adequate permissions
        against.
    '''
    if not os.path.exists(key_path):
        log.error(
            'The key file \'{0}\' used in the \'{1}\' provider configuration '
            'does not exist.\n'.format(
                key_path,
                provider
            )
        )
        return False

    key_mode = str(oct(stat.S_IMODE(os.stat(key_path).st_mode)))
    if key_mode not in ('0400', '0600'):
        log.error(
            'The key file \'{0}\' used in the \'{1}\' provider configuration '
            'needs to be set to mode 0400 or 0600.\n'.format(
                key_path,
                provider
            )
        )
        return False

    return True<|MERGE_RESOLUTION|>--- conflicted
+++ resolved
@@ -2513,11 +2513,7 @@
 # FIXME: This function seems used nowhere. Dead code?
 def request_minion_cachedir(
         minion_id,
-<<<<<<< HEAD
-        opts,
-=======
         opts=None,
->>>>>>> 00f5fedf
         fingerprint='',
         pubkey=None,
         provider=None,
@@ -2536,11 +2532,7 @@
         base = os.path.join(syspaths.CACHE_DIR, 'cloud')
 
     if not fingerprint and pubkey is not None:
-<<<<<<< HEAD
-        fingerprint = salt.utils.pem_finger(key=pubkey, sum_type=opts.get('hash_type', 'sha256'))
-=======
         fingerprint = salt.utils.pem_finger(key=pubkey, sum_type=(opts and opts.get('hash_type') or 'sha256'))
->>>>>>> 00f5fedf
 
     init_cachedir(base)
 
