# -*- coding: utf-8 -*-
'''
Watch files and translate the changes into salt events

:depends:   - pyinotify Python module >= 0.9.5

:Caution:   Using generic mask options like open, access, ignored, and
            closed_nowrite with reactors can easily cause the reactor
            to loop on itself. To mitigate this behavior, consider
            setting the `disable_during_state_run` flag to `True` in
            the beacon configuration.

<<<<<<< HEAD
:note: The `inotify` beacon only works on OSes that have `inotify`
       kernel support.  Currently this excludes FreeBSD, macOS, and Windows.
=======
:note: The `inotify` beacon only works on OSes that have `inotify` kernel support.
>>>>>>> a8a3811b

'''
# Import Python libs
from __future__ import absolute_import, unicode_literals
import collections
import fnmatch
import logging
import os
import re

# Import salt libs
import salt.ext.six
# pylint: disable=import-error
from salt.ext.six.moves import map
# pylint: enable=import-error

# Import third party libs
try:
    import pyinotify
    HAS_PYINOTIFY = True
    DEFAULT_MASK = pyinotify.IN_CREATE | pyinotify.IN_DELETE | pyinotify.IN_MODIFY
    MASKS = {}
    for var in dir(pyinotify):
        if var.startswith('IN_'):
            key = var[3:].lower()
            MASKS[key] = getattr(pyinotify, var)
except ImportError:
    HAS_PYINOTIFY = False
    DEFAULT_MASK = None

__virtualname__ = 'inotify'

log = logging.getLogger(__name__)


def __virtual__():
    if HAS_PYINOTIFY:
        return __virtualname__
    return False


def _get_mask(mask):
    '''
    Return the int that represents the mask
    '''
    return MASKS.get(mask, 0)


def _enqueue(revent):
    '''
    Enqueue the event
    '''
    __context__['inotify.queue'].append(revent)


def _get_notifier(config):
    '''
    Check the context for the notifier and construct it if not present
    '''
    if 'inotify.notifier' not in __context__:
        __context__['inotify.queue'] = collections.deque()
        wm = pyinotify.WatchManager()
        __context__['inotify.notifier'] = pyinotify.Notifier(wm, _enqueue)
        if ('coalesce' in config and
                isinstance(config['coalesce'], bool) and
                config['coalesce']):
            __context__['inotify.notifier'].coalesce_events()
    return __context__['inotify.notifier']


def validate(config):
    '''
    Validate the beacon configuration
    '''

    VALID_MASK = [
        'access',
        'attrib',
        'close_nowrite',
        'close_write',
        'create',
        'delete',
        'delete_self',
        'excl_unlink',
        'ignored',
        'modify',
        'moved_from',
        'moved_to',
        'move_self',
        'oneshot',
        'onlydir',
        'open',
        'unmount'
    ]

    # Configuration for inotify beacon should be a dict of dicts
    if not isinstance(config, list):
        return False, 'Configuration for inotify beacon must be a list.'
    else:
        _config = {}
        list(map(_config.update, config))

        if 'files' not in _config:
            return False, 'Configuration for inotify beacon must include files.'
        else:
            for path in _config.get('files'):

                if not isinstance(_config['files'][path], dict):
                    return False, ('Configuration for inotify beacon must '
                                   'be a list of dictionaries.')
                else:
                    if not any(j in ['mask',
                                     'recurse',
                                     'auto_add'] for j in _config['files'][path]):
                        return False, ('Configuration for inotify beacon must '
                                       'contain mask, recurse or auto_add items.')

                    if 'auto_add' in _config['files'][path]:
                        if not isinstance(_config['files'][path]['auto_add'], bool):
                            return False, ('Configuration for inotify beacon '
                                           'auto_add must be boolean.')

                    if 'recurse' in _config['files'][path]:
                        if not isinstance(_config['files'][path]['recurse'], bool):
                            return False, ('Configuration for inotify beacon '
                                           'recurse must be boolean.')

                    if 'mask' in _config['files'][path]:
                        if not isinstance(_config['files'][path]['mask'], list):
                            return False, ('Configuration for inotify beacon '
                                           'mask must be list.')
                        for mask in _config['files'][path]['mask']:
                            if mask not in VALID_MASK:
                                return False, ('Configuration for inotify beacon '
                                               'invalid mask option {0}.'.format(mask))
    return True, 'Valid beacon configuration'


def beacon(config):
    '''
    Watch the configured files

    Example Config

    .. code-block:: yaml

        beacons:
          inotify:
            - files:
                /path/to/file/or/dir:
                  mask:
                    - open
                    - create
                    - close_write
                  recurse: True
                  auto_add: True
                  exclude:
                    - /path/to/file/or/dir/exclude1
                    - /path/to/file/or/dir/exclude2
                    - /path/to/file/or/dir/regex[a-m]*$:
                        regex: True
            - coalesce: True

    The mask list can contain the following events (the default mask is create,
    delete, and modify):

    * access            - File accessed
    * attrib            - File metadata changed
    * close_nowrite     - Unwritable file closed
    * close_write       - Writable file closed
    * create            - File created in watched directory
    * delete            - File deleted from watched directory
    * delete_self       - Watched file or directory deleted
    * modify            - File modified
    * moved_from        - File moved out of watched directory
    * moved_to          - File moved into watched directory
    * move_self         - Watched file moved
    * open              - File opened

    The mask can also contain the following options:

    * dont_follow       - Don't dereference symbolic links
    * excl_unlink       - Omit events for children after they have been unlinked
    * oneshot           - Remove watch after one event
    * onlydir           - Operate only if name is directory

    recurse:
      Recursively watch files in the directory
    auto_add:
      Automatically start watching files that are created in the watched directory
    exclude:
      Exclude directories or files from triggering events in the watched directory.
      Can use regex if regex is set to True
    coalesce:
      If this coalescing option is enabled, events are filtered based on
      their unicity, only unique events are enqueued, doublons are discarded.
      An event is unique when the combination of its fields (wd, mask,
      cookie, name) is unique among events of a same batch. After a batch of
      events is processed any events are accepted again.
      This option is top-level (at the same level as the path) and therefore
      affects all paths that are being watched. This is due to this option
      being at the Notifier level in pyinotify.
    '''
    _config = {}
    list(map(_config.update, config))

    ret = []
    notifier = _get_notifier(_config)
    wm = notifier._watch_manager

    # Read in existing events
    if notifier.check_events(1):
        notifier.read_events()
        notifier.process_events()
        queue = __context__['inotify.queue']
        while queue:
            event = queue.popleft()

            _append = True
            # Find the matching path in config
            path = event.path
            while path != '/':
                if path in _config.get('files', {}):
                    break
                path = os.path.dirname(path)

            for path in _config.get('files', {}):
                excludes = _config['files'][path].get('exclude', '')

            if excludes and isinstance(excludes, list):
                for exclude in excludes:
                    if isinstance(exclude, dict):
                        if exclude.values()[0].get('regex', False):
                            try:
                                if re.search(list(exclude)[0], event.pathname):
                                    _append = False
                            except Exception:
                                log.warning('Failed to compile regex: %s',
                                            list(exclude)[0])
                        else:
                            exclude = list(exclude)[0]
                    elif '*' in exclude:
                        if fnmatch.fnmatch(event.pathname, exclude):
                            _append = False
                    else:
                        if event.pathname.startswith(exclude):
                            _append = False

            if _append:
                sub = {'tag': event.path,
                       'path': event.pathname,
                       'change': event.maskname}
                ret.append(sub)
            else:
                log.info('Excluding %s from event for %s', event.pathname, path)

    # Get paths currently being watched
    current = set()
    for wd in wm.watches:
        current.add(wm.watches[wd].path)

    # Update existing watches and add new ones
    # TODO: make the config handle more options
    for path in _config.get('files', ()):

        if isinstance(_config['files'][path], dict):
            mask = _config['files'][path].get('mask', DEFAULT_MASK)
            if isinstance(mask, list):
                r_mask = 0
                for sub in mask:
                    r_mask |= _get_mask(sub)
            elif isinstance(mask, salt.ext.six.binary_type):
                r_mask = _get_mask(mask)
            else:
                r_mask = mask
            mask = r_mask
            rec = _config['files'][path].get('recurse', False)
            auto_add = _config['files'][path].get('auto_add', False)
        else:
            mask = DEFAULT_MASK
            rec = False
            auto_add = False

        if path in current:
            for wd in wm.watches:
                if path == wm.watches[wd].path:
                    update = False
                    if wm.watches[wd].mask != mask:
                        update = True
                    if wm.watches[wd].auto_add != auto_add:
                        update = True
                    if update:
                        wm.update_watch(wd, mask=mask, rec=rec, auto_add=auto_add)
        elif os.path.exists(path):
            excludes = _config['files'][path].get('exclude', '')
            excl = None
            if isinstance(excludes, list):
                excl = []
                for exclude in excludes:
                    if isinstance(exclude, dict):
                        excl.append(exclude.keys()[0])
                    else:
                        excl.append(exclude)
                excl = pyinotify.ExcludeFilter(excl)

            wm.add_watch(path, mask, rec=rec, auto_add=auto_add, exclude_filter=excl)

    # Return event data
    return ret


def close(config):
    if 'inotify.notifier' in __context__:
        __context__['inotify.notifier'].stop()
        del __context__['inotify.notifier']<|MERGE_RESOLUTION|>--- conflicted
+++ resolved
@@ -10,12 +10,8 @@
             setting the `disable_during_state_run` flag to `True` in
             the beacon configuration.
 
-<<<<<<< HEAD
 :note: The `inotify` beacon only works on OSes that have `inotify`
-       kernel support.  Currently this excludes FreeBSD, macOS, and Windows.
-=======
-:note: The `inotify` beacon only works on OSes that have `inotify` kernel support.
->>>>>>> a8a3811b
+       kernel support.
 
 '''
 # Import Python libs
