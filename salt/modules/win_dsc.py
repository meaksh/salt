# -*- coding: utf-8 -*-
'''
This module is Alpha

Module for working with Windows PowerShell DSC (Desired State Configuration)

This module applies DSC Configurations in the form of PowerShell scripts or
MOF (Managed Object Format) schema files.

Use the ``psget`` module to manage PowerShell resources.

The idea is to leverage Salt to push DSC configuration scripts or MOF files to
the Minion.

:depends:
    - PowerShell 5.0
'''
from __future__ import absolute_import

# Import python libs
import logging
import json
import os

# Import salt libs
import salt.utils
from salt.exceptions import CommandExecutionError, SaltInvocationError
from salt.utils.versions import StrictVersion as _StrictVersion

# Set up logging
log = logging.getLogger(__name__)

# Define the module's virtual name
__virtualname__ = 'dsc'


def __virtual__():
    '''
    Set the system module of the kernel is Windows
    '''
    # Verify Windows
    if not salt.utils.is_windows():
        log.debug('Module DSC: Only available on Windows systems')
        return False, 'Module DSC: Only available on Windows systems'

    # Verify PowerShell
    powershell_info = __salt__['cmd.shell_info']('powershell')
    if not powershell_info['installed']:
<<<<<<< HEAD
        return False, 'Module DSC: PowerShell not available'

    if _StrictVersion(powershell_info['version']) < \
            _StrictVersion('5.0'):
=======
        log.debug('Module DSC: Requires PowerShell')
        return False, 'Module DSC: Requires PowerShell'

    # Verify PowerShell 5.0 or greater
    if salt.utils.compare_versions(powershell_info['version'], '<', '5.0'):
        log.debug('Module DSC: Requires PowerShell 5 or later')
>>>>>>> 8617be9c
        return False, 'Module DSC: Requires PowerShell 5 or later'

    return __virtualname__


def _pshell(cmd, cwd=None, json_depth=2):
    '''
    Execute the desired PowerShell command and ensure that it returns data
    in json format and load that into python
    '''
    if 'convertto-json' not in cmd.lower():
        cmd = '{0} | ConvertTo-Json -Depth {1}'.format(cmd, json_depth)
    log.debug('DSC: {0}'.format(cmd))
    results = __salt__['cmd.run_all'](
        cmd, shell='powershell', cwd=cwd, python_shell=True)

    if 'pid' in results:
        del results['pid']

    if 'retcode' not in results or results['retcode'] != 0:
        # run_all logs an error to log.error, fail hard back to the user
        raise CommandExecutionError(
            'Issue executing PowerShell {0}'.format(cmd), info=results)

    try:
        ret = json.loads(results['stdout'], strict=False)
    except ValueError:
        raise CommandExecutionError(
            'No JSON results from PowerShell', info=results)

    return ret


def run_config(path,
               source=None,
               config_name=None,
               config_data=None,
               config_data_source=None,
               script_parameters=None,
               salt_env='base'):
    r'''
    Compile a DSC Configuration in the form of a PowerShell script (.ps1) and
    apply it. The PowerShell script can be cached from the master using the
    ``source`` option. If there is more than one config within the PowerShell
    script, the desired configuration can be applied by passing the name in the
    ``config`` option.

    This command would be the equivalent of running ``dsc.compile_config`` and
    ``dsc.apply_config`` separately.

    Args:

        path (str): The local path to the PowerShell script that contains the
            DSC Configuration. Required.

        source (str): The path to the script on ``file_roots`` to cache at the
            location specified by ``path``. The source file will be cached
            locally and then executed. If source is not passed, the config
            script located at ``path`` will be compiled. Optional.

        config_name (str): The name of the Configuration within the script to
            apply. If the script contains multiple configurations within the
            file a ``config_name`` must be specified. If the ``config_name`` is
            not specified, the name of the file will be used as the
            ``config_name`` to run. Optional.

        config_data (str): Configuration data in the form of a hash table that
            will be passed to the ``ConfigurationData`` parameter when the
            ``config_name`` is compiled. This can be the path to a ``.psd1``
            file containing the proper hash table or the PowerShell code to
            create the hash table.

            .. versionadded:: Nitrogen

        config_data_source (str): The path to the ``.psd1`` file on
            ``file_roots`` to cache at the location specified by
            ``config_data``. If this is specified, ``config_data`` must be a
            local path instead of a hash table.

            .. versionadded:: Nitrogen

        script_parameters (str): Any additional parameters expected by the
            configuration script. These must be defined in the script itself.

            .. versionadded:: Nitrogen

        salt_env (str): The salt environment to use when copying the source.
            Default is 'base'

    Returns:
        bool: True if successfully compiled and applied, False if not

    CLI Example:

    To compile a config from a script that already exists on the system:

    .. code-block:: bash

        salt '*' dsc.compile_apply_config C:\\DSC\\WebsiteConfig.ps1

    To cache a config script to the system from the master and compile it:

    .. code-block:: bash

        salt '*' dsc.compile_apply_config C:\\DSC\\WebsiteConfig.ps1 salt://dsc/configs/WebsiteConfig.ps1
    '''
    ret = compile_config(path=path,
                         source=source,
                         config_name=config_name,
                         config_data=config_data,
                         config_data_source=config_data_source,
                         script_parameters=script_parameters,
                         salt_env=salt_env)

    if ret.get('Exists'):
        config_path = os.path.dirname(ret['FullName'])
        return apply_config(config_path)
    else:
        return False


def compile_config(path,
                   source=None,
                   config_name=None,
                   config_data=None,
                   config_data_source=None,
                   script_parameters=None,
                   salt_env='base'):
    r'''
    Compile a config from a PowerShell script (``.ps1``)

    Args:

        path (str): Path (local) to the script that will create the ``.mof``
            configuration file. If no source is passed, the file must exist
            locally. Required.

        source (str): Path to the script on ``file_roots`` to cache at the
            location specified by ``path``. The source file will be cached
            locally and then executed. If source is not passed, the config
            script located at ``path`` will be compiled. Optional.

        config_name (str): The name of the Configuration within the script to
            apply. If the script contains multiple configurations within the
            file a ``config_name`` must be specified. If the ``config_name`` is
            not specified, the name of the file will be used as the
            ``config_name`` to run. Optional.

        config_data (str): Configuration data in the form of a hash table that
            will be passed to the ``ConfigurationData`` parameter when the
            ``config_name`` is compiled. This can be the path to a ``.psd1``
            file containing the proper hash table or the PowerShell code to
            create the hash table.

            .. versionadded:: Nitrogen

        config_data_source (str): The path to the ``.psd1`` file on
            ``file_roots`` to cache at the location specified by
            ``config_data``. If this is specified, ``config_data`` must be a
            local path instead of a hash table.

            .. versionadded:: Nitrogen

        script_parameters (str): Any additional parameters expected by the
            configuration script. These must be defined in the script itself.

            .. versionadded:: Nitrogen

        salt_env (str): The salt environment to use when copying the source.
            Default is 'base'

    Returns:
        dict: A dictionary containing the results of the compilation

    CLI Example:

    To compile a config from a script that already exists on the system:

    .. code-block:: bash

        salt '*' dsc.compile_config C:\\DSC\\WebsiteConfig.ps1

    To cache a config script to the system from the master and compile it:

    .. code-block:: bash

        salt '*' dsc.compile_config C:\\DSC\\WebsiteConfig.ps1 salt://dsc/configs/WebsiteConfig.ps1
    '''
    if source:
        log.info('Caching {0}'.format(source))
        cached_files = __salt__['cp.get_file'](path=source,
                                               dest=path,
                                               saltenv=salt_env,
                                               makedirs=True)
        if not cached_files:
            error = 'Failed to cache {0}'.format(source)
            log.error(error)
            raise CommandExecutionError(error)

    if config_data_source:
        log.info('Caching {0}'.format(config_data_source))
        cached_files = __salt__['cp.get_file'](path=config_data_source,
                                               dest=config_data,
                                               saltenv=salt_env,
                                               makedirs=True)
        if not cached_files:
            error = 'Failed to cache {0}'.format(config_data_source)
            log.error(error)
            raise CommandExecutionError(error)

    # Make sure the path exists
    if not os.path.exists(path):
        error = '"{0} not found.'.format(path)
        log.error(error)
        raise CommandExecutionError(error)

    if config_name is None:
        # If the name of the config isn't passed, make it the name of the .ps1
        config_name = os.path.splitext(os.path.basename(path))[0]

    cwd = os.path.dirname(path)

    # Run the script and see if the compile command is in the script
    cmd = [path]
    # Add any script parameters
    if script_parameters:
        cmd.append(script_parameters)
    # Select fields to return
    cmd.append('| Select-Object -Property FullName, Extension, Exists, '
               '@{Name="LastWriteTime";Expression={Get-Date ($_.LastWriteTime) '
               '-Format g}}')

    cmd = ' '.join(cmd)

    ret = _pshell(cmd, cwd)

    if ret:
        # Script compiled, return results
        if ret.get('Exists'):
            log.info('DSC Compile Config: {0}'.format(ret))
            return ret

    # Run the script and run the compile command
    cmd = ['.', path]
    if script_parameters:
        cmd.append(script_parameters)
    cmd.extend([';', config_name])
    if config_data:
        cmd.append(config_data)
    cmd.append('| Select-Object -Property FullName, Extension, Exists, '
               '@{Name="LastWriteTime";Expression={Get-Date ($_.LastWriteTime) '
               '-Format g}}')

    cmd = ' '.join(cmd)

    ret = _pshell(cmd, cwd)

    if ret:
        # Script compiled, return results
        if ret.get('Exists'):
            log.info('DSC Compile Config: {0}'.format(ret))
            return ret

    error = 'Failed to compile config: {0}'.format(path)
    error += '\nReturned: {0}'.format(ret)
    log.error('DSC Compile Config: {0}'.format(error))
    raise CommandExecutionError(error)


def apply_config(path, source=None, salt_env='base'):
    r'''
    Run an compiled DSC configuration (a folder containing a .mof file). The
    folder can be cached from the salt master using the ``source`` option.

    Args:

        path (str): Local path to the directory that contains the .mof
            configuration file to apply. Required.

        source (str): Path to the directory that contains the .mof file on the
            ``file_roots``. The source directory will be copied to the path
            directory and then executed. If the path and source directories
            differ, the source directory will be applied. If source is not
            passed, the config located at ``path`` will be applied. Optional.

        salt_env (str): The salt environment to use when copying your source.
            Default is 'base'

    Returns:
        bool: True if successful, otherwise False

    CLI Example:

    To apply a config that already exists on the the system

    .. code-block:: bash

        salt '*' dsc.run_config C:\\DSC\\WebSiteConfiguration

    To cache a configuration from the master and apply it:

    .. code-block:: bash

        salt '*' dsc.run_config C:\\DSC\\WebSiteConfiguration salt://dsc/configs/WebSiteConfiguration

    '''
    # If you're getting an error along the lines of "The client cannot connect
    # to the destination specified in the request.", try the following:
    # Enable-PSRemoting -SkipNetworkProfileCheck
    config = path
    if source:
        # Make sure the folder names match
        path_name = os.path.basename(os.path.normpath(path))
        source_name = os.path.basename(os.path.normpath(source))
        if path_name.lower() != source_name.lower():
            # Append the Source name to the Path
            path = '{0}\\{1}'.format(path, source_name)
            log.debug('{0} appended to the path.'.format(source_name))

        # Destination path minus the basename
        dest_path = os.path.dirname(os.path.normpath(path))
        log.info('Caching {0}'.format(source))
        cached_files = __salt__['cp.get_dir'](source, dest_path, salt_env)
        if not cached_files:
            error = 'Failed to copy {0}'.format(source)
            log.error(error)
            raise CommandExecutionError(error)
        else:
            config = os.path.dirname(cached_files[0])

    # Make sure the path exists
    if not os.path.exists(config):
        error = '{0} not found.'.format(config)
        log.error(error)
        raise CommandExecutionError(error)

    # Run the DSC Configuration
    # Putting quotes around the parameter protects against command injection
    cmd = 'Start-DscConfiguration -Path "{0}" -Wait -Force'.format(config)
    ret = _pshell(cmd)

    if ret is False:
        raise CommandExecutionError('Apply Config Failed: {0}'.format(path))

    cmd = '$status = Get-DscConfigurationStatus; $status.Status'
    ret = _pshell(cmd)
    log.info('DSC Apply Config: {0}'.format(ret))

    return ret == 'Success'


def get_config():
    '''
    Get the current DSC Configuration

    Returns:
        dict: A dictionary representing the DSC Configuration on the machine

    CLI Example:

    .. code-block:: bash

        salt '*' dsc.get_config
    '''
    cmd = 'Get-DscConfiguration | ' \
          'Select-Object * -ExcludeProperty Cim*'
    return _pshell(cmd)


def test_config():
    '''
    Tests the current applied DSC Configuration

    Returns:
        bool: True if successfully applied, otherwise False

    CLI Example:

    .. code-block:: bash

        salt '*' dsc.test_config
    '''
    cmd = 'Test-DscConfiguration *>&1'
    ret = _pshell(cmd)
    return ret == 'True'


def get_config_status():
    '''
    Get the status of the current DSC Configuration

    Returns:
        dict: A dictionary representing the status of the current DSC
            Configuration on the machine

    CLI Example:

    .. code-block:: bash

        salt '*' dsc.get_config_status
    '''
    cmd = 'Get-DscConfigurationStatus | ' \
          'Select-Object -Property HostName, Status, MetaData, ' \
          '@{Name="StartDate";Expression={Get-Date ($_.StartDate) -Format g}}, ' \
          'Type, Mode, RebootRequested, NumberofResources'
    return _pshell(cmd)


def get_lcm_config():
    '''
    Get the current Local Configuration Manager settings

    Returns:
        dict: A dictionary representing the Local Configuration Manager settings
            on the machine

    CLI Example:

    .. code-block:: bash

        salt '*' dsc.get_lcm_config
    '''
    cmd = 'Get-DscLocalConfigurationManager | ' \
          'Select-Object -Property ConfigurationModeFrequencyMins, LCMState, ' \
          'RebootNodeIfNeeded, ConfigurationMode, ActionAfterReboot, ' \
          'RefreshMode, CertificateID, ConfigurationID, RefreshFrequencyMins, ' \
          'AllowModuleOverwrite, DebugMode, StatusRetentionTimeInDays '
    return _pshell(cmd)


def set_lcm_config(config_mode=None,
                   config_mode_freq=None,
                   refresh_freq=None,
                   reboot_if_needed=None,
                   action_after_reboot=None,
                   refresh_mode=None,
                   certificate_id=None,
                   configuration_id=None,
                   allow_module_overwrite=None,
                   debug_mode=False,
                   status_retention_days=None):
    '''
    For detailed descriptions of the parameters see:
    https://msdn.microsoft.com/en-us/PowerShell/DSC/metaConfig

    Args:

        config_mode (str): How the LCM applies the configuration. Valid values
            are:

            - ApplyOnly
            - ApplyAndMonitor
            - ApplyAndAutoCorrect

        config_mode_freq (int): How often, in minutes, the current configuration
            is checked and applied. Ignored if config_mode is set to ApplyOnly.
            Default is 15.

        refresh_mode (str): How the LCM gets configurations. Valid values are:

            - Disabled
            - Push
            - Pull

        refresh_freq (int): How often, in minutes, the LCM checks for updated
            configurations. (pull mode only) Default is 30.

        .. note:: Either `config_mode_freq` or `refresh_freq` needs to be a
            multiple of the other. See documentation on MSDN for more details.

        reboot_if_needed (bool): Reboot the machine if needed after a
            configuration is applied. Default is False.

        action_after_reboot (str): Action to take after reboot. Valid values
            are:

            - ContinueConfiguration
            - StopConfiguration

        certificate_id (guid): A GUID that specifies a certificate used to
            access the configuration: (pull mode)

        configuration_id (guid): A GUID that identifies the config file to get
            from a pull server. (pull mode)

        allow_module_overwrite (bool): New configs are allowed to overwrite old
            ones on the target node.

        debug_mode (str): Sets the debug level. Valid values are:

            - None
            - ForceModuleImport
            - All

        status_retention_days (int): Number of days to keep status of the
            current config.

    Returns:
        bool: True if successful, otherwise False

    CLI Example:

    .. code-block:: bash

        salt '*' dsc.set_lcm_config ApplyOnly
    '''
    temp_dir = os.getenv('TEMP', '{0}\\temp'.format(os.getenv('WINDIR')))
    cmd = 'Configuration SaltConfig {'
    cmd += '    Node localhost {'
    cmd += '        LocalConfigurationManager {'
    if config_mode:
        if config_mode not in ('ApplyOnly', 'ApplyAndMonitor',
                               'ApplyAndAutoCorrect'):
            error = 'config_mode must be one of ApplyOnly, ApplyAndMonitor, ' \
                    'or ApplyAndAutoCorrect. Passed {0}'.format(config_mode)
            SaltInvocationError(error)
            return error
        cmd += '            ConfigurationMode = "{0}";'.format(config_mode)
    if config_mode_freq:
        if not isinstance(config_mode_freq, int):
            SaltInvocationError('config_mode_freq must be an integer')
            return 'config_mode_freq must be an integer. Passed {0}'.\
                format(config_mode_freq)
        cmd += '            ConfigurationModeFrequencyMins = {0};'.format(config_mode_freq)
    if refresh_mode:
        if refresh_mode not in ('Disabled', 'Push', 'Pull'):
            SaltInvocationError('refresh_mode must be one of Disabled, Push, '
                                'or Pull')
        cmd += '            RefreshMode = "{0}";'.format(refresh_mode)
    if refresh_freq:
        if not isinstance(refresh_freq, int):
            SaltInvocationError('refresh_freq must be an integer')
        cmd += '            RefreshFrequencyMins = {0};'.format(refresh_freq)
    if reboot_if_needed is not None:
        if not isinstance(reboot_if_needed, bool):
            SaltInvocationError('reboot_if_needed must be a boolean value')
        if reboot_if_needed:
            reboot_if_needed = '$true'
        else:
            reboot_if_needed = '$false'
        cmd += '            RebootNodeIfNeeded = {0};'.format(reboot_if_needed)
    if action_after_reboot:
        if action_after_reboot not in ('ContinueConfiguration',
                                       'StopConfiguration'):
            SaltInvocationError('action_after_reboot must be one of '
                                'ContinueConfiguration or StopConfiguration')
        cmd += '            ActionAfterReboot = "{0}"'.format(action_after_reboot)
    if certificate_id is not None:
        if certificate_id == '':
            certificate_id = None
        cmd += '            CertificateID = "{0}";'.format(certificate_id)
    if configuration_id is not None:
        if configuration_id == '':
            configuration_id = None
        cmd += '            ConfigurationID = "{0}";'.format(configuration_id)
    if allow_module_overwrite is not None:
        if not isinstance(allow_module_overwrite, bool):
            SaltInvocationError('allow_module_overwrite must be a boolean value')
        if allow_module_overwrite:
            allow_module_overwrite = '$true'
        else:
            allow_module_overwrite = '$false'
        cmd += '            AllowModuleOverwrite = {0};'.format(allow_module_overwrite)
    if debug_mode is not False:
        if debug_mode is None:
            debug_mode = 'None'
        if debug_mode not in ('None', 'ForceModuleImport', 'All'):
            SaltInvocationError('debug_mode must be one of None, '
                                'ForceModuleImport, ResourceScriptBreakAll, or '
                                'All')
        cmd += '            DebugMode = "{0}";'.format(debug_mode)
    if status_retention_days:
        if not isinstance(status_retention_days, int):
            SaltInvocationError('status_retention_days must be an integer')
        cmd += '            StatusRetentionTimeInDays = {0};'.format(status_retention_days)
    cmd += '        }}};'
    cmd += r'SaltConfig -OutputPath "{0}\SaltConfig"'.format(temp_dir)

    # Execute Config to create the .mof
    _pshell(cmd)

    # Apply the config
    cmd = r'Set-DscLocalConfigurationManager -Path "{0}\SaltConfig"' \
          r''.format(temp_dir)
    ret = __salt__['cmd.run_all'](cmd, shell='powershell', python_shell=True)
    __salt__['file.remove'](r'{0}\SaltConfig'.format(temp_dir))
    if not ret['retcode']:
        log.info('LCM config applied successfully')
        return True
    else:
        log.error('Failed to apply LCM config. Error {0}'.format(ret))
        return False<|MERGE_RESOLUTION|>--- conflicted
+++ resolved
@@ -46,19 +46,12 @@
     # Verify PowerShell
     powershell_info = __salt__['cmd.shell_info']('powershell')
     if not powershell_info['installed']:
-<<<<<<< HEAD
-        return False, 'Module DSC: PowerShell not available'
-
-    if _StrictVersion(powershell_info['version']) < \
-            _StrictVersion('5.0'):
-=======
         log.debug('Module DSC: Requires PowerShell')
         return False, 'Module DSC: Requires PowerShell'
 
     # Verify PowerShell 5.0 or greater
     if salt.utils.compare_versions(powershell_info['version'], '<', '5.0'):
         log.debug('Module DSC: Requires PowerShell 5 or later')
->>>>>>> 8617be9c
         return False, 'Module DSC: Requires PowerShell 5 or later'
 
     return __virtualname__
