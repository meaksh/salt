--- conflicted
+++ resolved
@@ -966,13 +966,6 @@
                         auth_list.append(matcher)
         return auth_list
 
-<<<<<<< HEAD
-    def wheel_check(self, auth_list, fun, args):
-        '''
-        Check special API permissions
-        '''
-        return self.spec_check(auth_list, fun, args, 'wheel')
-=======
     def fill_auth_list(self, auth_provider, name, groups, auth_list=None, permissive=None):
         '''
         Returns a list of authorisation matchers that a user is eligible for.
@@ -998,76 +991,17 @@
             auth_list.extend(auth_provider['*'])
         return auth_list
 
-    def wheel_check(self, auth_list, fun):
+    def wheel_check(self, auth_list, fun, args):
         '''
         Check special API permissions
         '''
-        if not auth_list:
-            return False
-        comps = fun.split('.')
-        if len(comps) != 2:
-            return False
-        mod = comps[0]
-        fun = comps[1]
-        for ind in auth_list:
-            if isinstance(ind, six.string_types):
-                if ind.startswith('@') and ind[1:] == mod:
-                    return True
-                if ind == '@wheel':
-                    return True
-                if ind == '@wheels':
-                    return True
-            elif isinstance(ind, dict):
-                if len(ind) != 1:
-                    continue
-                valid = next(six.iterkeys(ind))
-                if valid.startswith('@') and valid[1:] == mod:
-                    if isinstance(ind[valid], six.string_types):
-                        if self.match_check(ind[valid], fun):
-                            return True
-                    elif isinstance(ind[valid], list):
-                        for regex in ind[valid]:
-                            if self.match_check(regex, fun):
-                                return True
-        return False
->>>>>>> 6bbd50c4
+        return self.spec_check(auth_list, fun, args, 'wheel')
 
     def runner_check(self, auth_list, fun, args):
         '''
         Check special API permissions
         '''
-<<<<<<< HEAD
         return self.spec_check(auth_list, fun, args, 'runner')
-=======
-        if not auth_list:
-            return False
-        comps = fun.split('.')
-        if len(comps) != 2:
-            return False
-        mod = comps[0]
-        fun = comps[1]
-        for ind in auth_list:
-            if isinstance(ind, six.string_types):
-                if ind.startswith('@') and ind[1:] == mod:
-                    return True
-                if ind == '@runners':
-                    return True
-                if ind == '@runner':
-                    return True
-            elif isinstance(ind, dict):
-                if len(ind) != 1:
-                    continue
-                valid = next(six.iterkeys(ind))
-                if valid.startswith('@') and valid[1:] == mod:
-                    if isinstance(ind[valid], six.string_types):
-                        if self.match_check(ind[valid], fun):
-                            return True
-                    elif isinstance(ind[valid], list):
-                        for regex in ind[valid]:
-                            if self.match_check(regex, fun):
-                                return True
-        return False
->>>>>>> 6bbd50c4
 
     def spec_check(self, auth_list, fun, args, form):
         '''
