--- conflicted
+++ resolved
@@ -23,11 +23,8 @@
 from salt.ext.six import string_types, integer_types
 from salt.ext.six.moves.urllib.parse import urlparse as _urlparse  # pylint: disable=no-name-in-module
 import salt.utils
-<<<<<<< HEAD
 import salt.utils.files
-=======
 import salt.utils.itertools
->>>>>>> 4c405255
 
 # TODO: Check that the passed arguments are correct
 
