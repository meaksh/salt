# -*- coding: utf-8 -*-
'''
The static grains, these are the core, or built in grains.

When grains are loaded they are not loaded in the same way that modules are
loaded, grain functions are detected and executed, the functions MUST
return a dict which will be applied to the main grains dict. This module
will always be executed first, so that any grains loaded here in the core
module can be overwritten just by returning dict keys with the same value
as those returned here
'''

# Import python libs
from __future__ import absolute_import, print_function, unicode_literals
import os
import socket
import sys
import re
import platform
import logging
import locale
import uuid
from errno import EACCES, EPERM
import datetime

__proxyenabled__ = ['*']
__FQDN__ = None

# Extend the default list of supported distros. This will be used for the
# /etc/DISTRO-release checking that is part of linux_distribution()
from platform import _supported_dists
_supported_dists += ('arch', 'mageia', 'meego', 'vmware', 'bluewhite64',
                     'slamd64', 'ovs', 'system', 'mint', 'oracle', 'void')

# linux_distribution deprecated in py3.7
try:
    from platform import linux_distribution
except ImportError:
    from distro import linux_distribution

# Import salt libs
import salt.exceptions
import salt.log
import salt.utils.dns
import salt.utils.files
import salt.utils.network
import salt.utils.path
import salt.utils.platform
import salt.utils.pkg.rpm
from salt.ext import six
from salt.ext.six.moves import range

if salt.utils.platform.is_windows():
    import salt.utils.win_osinfo

# Solve the Chicken and egg problem where grains need to run before any
# of the modules are loaded and are generally available for any usage.
import salt.modules.cmdmod
import salt.modules.smbios

__salt__ = {
    'cmd.run': salt.modules.cmdmod._run_quiet,
    'cmd.retcode': salt.modules.cmdmod._retcode_quiet,
    'cmd.run_all': salt.modules.cmdmod._run_all_quiet,
    'smbios.records': salt.modules.smbios.records,
    'smbios.get': salt.modules.smbios.get,
}
log = logging.getLogger(__name__)

HAS_WMI = False
if salt.utils.platform.is_windows():
    # attempt to import the python wmi module
    # the Windows minion uses WMI for some of its grains
    try:
        import wmi  # pylint: disable=import-error
        import salt.utils.winapi
        import win32api
        import salt.utils.win_reg
        HAS_WMI = True
    except ImportError:
        log.exception(
            'Unable to import Python wmi module, some core grains '
            'will be missing'
        )

HAS_UNAME = True
if not hasattr(os, 'uname'):
    HAS_UNAME = False

_INTERFACES = {}


def _windows_cpudata():
    '''
    Return some CPU information on Windows minions
    '''
    # Provides:
    #   num_cpus
    #   cpu_model
    grains = {}
    if 'NUMBER_OF_PROCESSORS' in os.environ:
        # Cast to int so that the logic isn't broken when used as a
        # conditional in templating. Also follows _linux_cpudata()
        try:
            grains['num_cpus'] = int(os.environ['NUMBER_OF_PROCESSORS'])
        except ValueError:
            grains['num_cpus'] = 1
    grains['cpu_model'] = salt.utils.win_reg.read_value(
        hive="HKEY_LOCAL_MACHINE",
        key="HARDWARE\\DESCRIPTION\\System\\CentralProcessor\\0",
        vname="ProcessorNameString").get('vdata')
    return grains


def _linux_cpudata():
    '''
    Return some CPU information for Linux minions
    '''
    # Provides:
    #   num_cpus
    #   cpu_model
    #   cpu_flags
    grains = {}
    cpuinfo = '/proc/cpuinfo'
    # Parse over the cpuinfo file
    if os.path.isfile(cpuinfo):
        with salt.utils.files.fopen(cpuinfo, 'r') as _fp:
            for line in _fp:
                comps = line.split(':')
                if not len(comps) > 1:
                    continue
                key = comps[0].strip()
                val = comps[1].strip()
                if key == 'processor':
                    grains['num_cpus'] = int(val) + 1
                elif key == 'model name':
                    grains['cpu_model'] = val
                elif key == 'flags':
                    grains['cpu_flags'] = val.split()
                elif key == 'Features':
                    grains['cpu_flags'] = val.split()
                # ARM support - /proc/cpuinfo
                #
                # Processor       : ARMv6-compatible processor rev 7 (v6l)
                # BogoMIPS        : 697.95
                # Features        : swp half thumb fastmult vfp edsp java tls
                # CPU implementer : 0x41
                # CPU architecture: 7
                # CPU variant     : 0x0
                # CPU part        : 0xb76
                # CPU revision    : 7
                #
                # Hardware        : BCM2708
                # Revision        : 0002
                # Serial          : 00000000
                elif key == 'Processor':
                    grains['cpu_model'] = val.split('-')[0]
                    grains['num_cpus'] = 1
    if 'num_cpus' not in grains:
        grains['num_cpus'] = 0
    if 'cpu_model' not in grains:
        grains['cpu_model'] = 'Unknown'
    if 'cpu_flags' not in grains:
        grains['cpu_flags'] = []
    return grains


def _linux_gpu_data():
    '''
    num_gpus: int
    gpus:
      - vendor: nvidia|amd|ati|...
        model: string
    '''
    if __opts__.get('enable_lspci', True) is False:
        return {}

    if __opts__.get('enable_gpu_grains', True) is False:
        return {}

    lspci = salt.utils.path.which('lspci')
    if not lspci:
        log.debug(
            'The `lspci` binary is not available on the system. GPU grains '
            'will not be available.'
        )
        return {}

    # dominant gpu vendors to search for (MUST be lowercase for matching below)
    known_vendors = ['nvidia', 'amd', 'ati', 'intel']
    gpu_classes = ('vga compatible controller', '3d controller')

    devs = []
    try:
        lspci_out = __salt__['cmd.run']('{0} -vmm'.format(lspci))

        cur_dev = {}
        error = False
        # Add a blank element to the lspci_out.splitlines() list,
        # otherwise the last device is not evaluated as a cur_dev and ignored.
        lspci_list = lspci_out.splitlines()
        lspci_list.append('')
        for line in lspci_list:
            # check for record-separating empty lines
            if line == '':
                if cur_dev.get('Class', '').lower() in gpu_classes:
                    devs.append(cur_dev)
                cur_dev = {}
                continue
            if re.match(r'^\w+:\s+.*', line):
                key, val = line.split(':', 1)
                cur_dev[key.strip()] = val.strip()
            else:
                error = True
                log.debug('Unexpected lspci output: \'%s\'', line)

        if error:
            log.warning(
                'Error loading grains, unexpected linux_gpu_data output, '
                'check that you have a valid shell configured and '
                'permissions to run lspci command'
            )
    except OSError:
        pass

    gpus = []
    for gpu in devs:
        vendor_strings = gpu['Vendor'].lower().split()
        # default vendor to 'unknown', overwrite if we match a known one
        vendor = 'unknown'
        for name in known_vendors:
            # search for an 'expected' vendor name in the list of strings
            if name in vendor_strings:
                vendor = name
                break
        gpus.append({'vendor': vendor, 'model': gpu['Device']})

    grains = {}
    grains['num_gpus'] = len(gpus)
    grains['gpus'] = gpus
    return grains


def _netbsd_gpu_data():
    '''
    num_gpus: int
    gpus:
      - vendor: nvidia|amd|ati|...
        model: string
    '''
    known_vendors = ['nvidia', 'amd', 'ati', 'intel', 'cirrus logic', 'vmware']

    gpus = []
    try:
        pcictl_out = __salt__['cmd.run']('pcictl pci0 list')

        for line in pcictl_out.splitlines():
            for vendor in known_vendors:
                vendor_match = re.match(
                    r'[0-9:]+ ({0}) (.+) \(VGA .+\)'.format(vendor),
                    line,
                    re.IGNORECASE
                )
                if vendor_match:
                    gpus.append({'vendor': vendor_match.group(1), 'model': vendor_match.group(2)})
    except OSError:
        pass

    grains = {}
    grains['num_gpus'] = len(gpus)
    grains['gpus'] = gpus
    return grains


def _osx_gpudata():
    '''
    num_gpus: int
    gpus:
      - vendor: nvidia|amd|ati|...
        model: string
    '''

    gpus = []
    try:
        pcictl_out = __salt__['cmd.run']('system_profiler SPDisplaysDataType')

        for line in pcictl_out.splitlines():
            fieldname, _, fieldval = line.partition(': ')
            if fieldname.strip() == "Chipset Model":
                vendor, _, model = fieldval.partition(' ')
                vendor = vendor.lower()
                gpus.append({'vendor': vendor, 'model': model})

    except OSError:
        pass

    grains = {}
    grains['num_gpus'] = len(gpus)
    grains['gpus'] = gpus
    return grains


def _bsd_cpudata(osdata):
    '''
    Return CPU information for BSD-like systems
    '''
    # Provides:
    #   cpuarch
    #   num_cpus
    #   cpu_model
    #   cpu_flags
    sysctl = salt.utils.path.which('sysctl')
    arch = salt.utils.path.which('arch')
    cmds = {}

    if sysctl:
        cmds.update({
            'num_cpus': '{0} -n hw.ncpu'.format(sysctl),
            'cpuarch': '{0} -n hw.machine'.format(sysctl),
            'cpu_model': '{0} -n hw.model'.format(sysctl),
        })

    if arch and osdata['kernel'] == 'OpenBSD':
        cmds['cpuarch'] = '{0} -s'.format(arch)

    if osdata['kernel'] == 'Darwin':
        cmds['cpu_model'] = '{0} -n machdep.cpu.brand_string'.format(sysctl)
        cmds['cpu_flags'] = '{0} -n machdep.cpu.features'.format(sysctl)

    grains = dict([(k, __salt__['cmd.run'](v)) for k, v in six.iteritems(cmds)])

    if 'cpu_flags' in grains and isinstance(grains['cpu_flags'], six.string_types):
        grains['cpu_flags'] = grains['cpu_flags'].split(' ')

    if osdata['kernel'] == 'NetBSD':
        grains['cpu_flags'] = []
        for line in __salt__['cmd.run']('cpuctl identify 0').splitlines():
            cpu_match = re.match(r'cpu[0-9]:\ features[0-9]?\ .+<(.+)>', line)
            if cpu_match:
                flag = cpu_match.group(1).split(',')
                grains['cpu_flags'].extend(flag)

    if osdata['kernel'] == 'FreeBSD' and os.path.isfile('/var/run/dmesg.boot'):
        grains['cpu_flags'] = []
        # TODO: at least it needs to be tested for BSD other then FreeBSD
        with salt.utils.files.fopen('/var/run/dmesg.boot', 'r') as _fp:
            cpu_here = False
            for line in _fp:
                if line.startswith('CPU: '):
                    cpu_here = True  # starts CPU descr
                    continue
                if cpu_here:
                    if not line.startswith(' '):
                        break  # game over
                    if 'Features' in line:
                        start = line.find('<')
                        end = line.find('>')
                        if start > 0 and end > 0:
                            flag = line[start + 1:end].split(',')
                            grains['cpu_flags'].extend(flag)
    try:
        grains['num_cpus'] = int(grains['num_cpus'])
    except ValueError:
        grains['num_cpus'] = 1

    return grains


def _sunos_cpudata():
    '''
    Return the CPU information for Solaris-like systems
    '''
    # Provides:
    #   cpuarch
    #   num_cpus
    #   cpu_model
    #   cpu_flags
    grains = {}
    grains['cpu_flags'] = []

    grains['cpuarch'] = __salt__['cmd.run']('isainfo -k')
    psrinfo = '/usr/sbin/psrinfo 2>/dev/null'
    grains['num_cpus'] = len(__salt__['cmd.run'](psrinfo, python_shell=True).splitlines())
    kstat_info = 'kstat -p cpu_info:*:*:brand'
    for line in __salt__['cmd.run'](kstat_info).splitlines():
        match = re.match(r'(\w+:\d+:\w+\d+:\w+)\s+(.+)', line)
        if match:
            grains['cpu_model'] = match.group(2)
    isainfo = 'isainfo -n -v'
    for line in __salt__['cmd.run'](isainfo).splitlines():
        match = re.match(r'^\s+(.+)', line)
        if match:
            cpu_flags = match.group(1).split()
            grains['cpu_flags'].extend(cpu_flags)

    return grains


def _aix_cpudata():
    '''
    Return CPU information for AIX systems
    '''
    # Provides:
    #   cpuarch
    #   num_cpus
    #   cpu_model
    #   cpu_flags
    grains = {}
    cmd = salt.utils.path.which('prtconf')
    if cmd:
        data = __salt__['cmd.run']('{0}'.format(cmd)) + os.linesep
        for dest, regstring in (('cpuarch', r'(?im)^\s*Processor\s+Type:\s+(\S+)'),
                                ('cpu_flags', r'(?im)^\s*Processor\s+Version:\s+(\S+)'),
                                ('cpu_model', r'(?im)^\s*Processor\s+Implementation\s+Mode:\s+(.*)'),
                                ('num_cpus', r'(?im)^\s*Number\s+Of\s+Processors:\s+(\S+)')):
            for regex in [re.compile(r) for r in [regstring]]:
                res = regex.search(data)
                if res and len(res.groups()) >= 1:
                    grains[dest] = res.group(1).strip().replace("'", '')
    else:
        log.error('The \'prtconf\' binary was not found in $PATH.')
    return grains


def _linux_memdata():
    '''
    Return the memory information for Linux-like systems
    '''
    grains = {'mem_total': 0, 'swap_total': 0}

    meminfo = '/proc/meminfo'
    if os.path.isfile(meminfo):
        with salt.utils.files.fopen(meminfo, 'r') as ifile:
            for line in ifile:
                comps = line.rstrip('\n').split(':')
                if not len(comps) > 1:
                    continue
                if comps[0].strip() == 'MemTotal':
                    # Use floor division to force output to be an integer
                    grains['mem_total'] = int(comps[1].split()[0]) // 1024
                if comps[0].strip() == 'SwapTotal':
                    # Use floor division to force output to be an integer
                    grains['swap_total'] = int(comps[1].split()[0]) // 1024
    return grains


def _osx_memdata():
    '''
    Return the memory information for BSD-like systems
    '''
    grains = {'mem_total': 0, 'swap_total': 0}

    sysctl = salt.utils.path.which('sysctl')
    if sysctl:
        mem = __salt__['cmd.run']('{0} -n hw.memsize'.format(sysctl))
        swap_total = __salt__['cmd.run']('{0} -n vm.swapusage'.format(sysctl)).split()[2].replace(',', '.')
        if swap_total.endswith('K'):
            _power = 2**10
        elif swap_total.endswith('M'):
            _power = 2**20
        elif swap_total.endswith('G'):
            _power = 2**30
        swap_total = float(swap_total[:-1]) * _power

        grains['mem_total'] = int(mem) // 1024 // 1024
        grains['swap_total'] = int(swap_total) // 1024 // 1024
    return grains


def _bsd_memdata(osdata):
    '''
    Return the memory information for BSD-like systems
    '''
    grains = {'mem_total': 0, 'swap_total': 0}

    sysctl = salt.utils.path.which('sysctl')
    if sysctl:
        mem = __salt__['cmd.run']('{0} -n hw.physmem'.format(sysctl))
        if osdata['kernel'] == 'NetBSD' and mem.startswith('-'):
            mem = __salt__['cmd.run']('{0} -n hw.physmem64'.format(sysctl))
        grains['mem_total'] = int(mem) // 1024 // 1024

        if osdata['kernel'] in ['OpenBSD', 'NetBSD']:
            swapctl = salt.utils.path.which('swapctl')
            swap_data = __salt__['cmd.run']('{0} -sk'.format(swapctl))
            if swap_data == 'no swap devices configured':
                swap_total = 0
            else:
                swap_total = swap_data.split(' ')[1]
        else:
            swap_total = __salt__['cmd.run']('{0} -n vm.swap_total'.format(sysctl))
        grains['swap_total'] = int(swap_total) // 1024 // 1024
    return grains


def _sunos_memdata():
    '''
    Return the memory information for SunOS-like systems
    '''
    grains = {'mem_total': 0, 'swap_total': 0}

    prtconf = '/usr/sbin/prtconf 2>/dev/null'
    for line in __salt__['cmd.run'](prtconf, python_shell=True).splitlines():
        comps = line.split(' ')
        if comps[0].strip() == 'Memory' and comps[1].strip() == 'size:':
            grains['mem_total'] = int(comps[2].strip())

    swap_cmd = salt.utils.path.which('swap')
    swap_data = __salt__['cmd.run']('{0} -s'.format(swap_cmd)).split()
    try:
        swap_avail = int(swap_data[-2][:-1])
        swap_used = int(swap_data[-4][:-1])
        swap_total = (swap_avail + swap_used) // 1024
    except ValueError:
        swap_total = None
    grains['swap_total'] = swap_total
    return grains


def _aix_memdata():
    '''
    Return the memory information for AIX systems
    '''
    grains = {'mem_total': 0, 'swap_total': 0}
    prtconf = salt.utils.path.which('prtconf')
    if prtconf:
        for line in __salt__['cmd.run'](prtconf, python_shell=True).splitlines():
            comps = [x for x in line.strip().split(' ') if x]
            if len(comps) > 2 and 'Memory' in comps[0] and 'Size' in comps[1]:
                grains['mem_total'] = int(comps[2])
                break
    else:
        log.error('The \'prtconf\' binary was not found in $PATH.')

    swap_cmd = salt.utils.path.which('swap')
    if swap_cmd:
        swap_data = __salt__['cmd.run']('{0} -s'.format(swap_cmd)).split()
        try:
            swap_total = (int(swap_data[-2]) + int(swap_data[-6])) * 4
        except ValueError:
            swap_total = None
        grains['swap_total'] = swap_total
    else:
        log.error('The \'swap\' binary was not found in $PATH.')
    return grains


def _windows_memdata():
    '''
    Return the memory information for Windows systems
    '''
    grains = {'mem_total': 0}
    # get the Total Physical memory as reported by msinfo32
    tot_bytes = win32api.GlobalMemoryStatusEx()['TotalPhys']
    # return memory info in gigabytes
    grains['mem_total'] = int(tot_bytes / (1024 ** 2))
    return grains


def _memdata(osdata):
    '''
    Gather information about the system memory
    '''
    # Provides:
    #   mem_total
    #   swap_total, for supported systems.
    grains = {'mem_total': 0}
    if osdata['kernel'] == 'Linux':
        grains.update(_linux_memdata())
    elif osdata['kernel'] in ('FreeBSD', 'OpenBSD', 'NetBSD'):
        grains.update(_bsd_memdata(osdata))
    elif osdata['kernel'] == 'Darwin':
        grains.update(_osx_memdata())
    elif osdata['kernel'] == 'SunOS':
        grains.update(_sunos_memdata())
    elif osdata['kernel'] == 'AIX':
        grains.update(_aix_memdata())
    elif osdata['kernel'] == 'Windows' and HAS_WMI:
        grains.update(_windows_memdata())
    return grains


def _aix_get_machine_id():
    '''
    Parse the output of lsattr -El sys0 for os_uuid
    '''
    grains = {}
    cmd = salt.utils.path.which('lsattr')
    if cmd:
        data = __salt__['cmd.run']('{0} -El sys0'.format(cmd)) + os.linesep
        uuid_regexes = [re.compile(r'(?im)^\s*os_uuid\s+(\S+)\s+(.*)')]
        for regex in uuid_regexes:
            res = regex.search(data)
            if res and len(res.groups()) >= 1:
                grains['machine_id'] = res.group(1).strip()
                break
    else:
        log.error('The \'lsattr\' binary was not found in $PATH.')
    return grains


def _windows_virtual(osdata):
    '''
    Returns what type of virtual hardware is under the hood, kvm or physical
    '''
    # Provides:
    #   virtual
    #   virtual_subtype
    grains = dict()
    if osdata['kernel'] != 'Windows':
        return grains

    grains['virtual'] = 'physical'

    # It is possible that the 'manufacturer' and/or 'productname' grains
    # exist but have a value of None.
    manufacturer = osdata.get('manufacturer', '')
    if manufacturer is None:
        manufacturer = ''
    productname = osdata.get('productname', '')
    if productname is None:
        productname = ''

    if 'QEMU' in manufacturer:
        # FIXME: Make this detect between kvm or qemu
        grains['virtual'] = 'kvm'
    if 'Bochs' in manufacturer:
        grains['virtual'] = 'kvm'
    # Product Name: (oVirt) www.ovirt.org
    # Red Hat Community virtualization Project based on kvm
    elif 'oVirt' in productname:
        grains['virtual'] = 'kvm'
        grains['virtual_subtype'] = 'oVirt'
    # Red Hat Enterprise Virtualization
    elif 'RHEV Hypervisor' in productname:
        grains['virtual'] = 'kvm'
        grains['virtual_subtype'] = 'rhev'
    # Product Name: VirtualBox
    elif 'VirtualBox' in productname:
        grains['virtual'] = 'VirtualBox'
    # Product Name: VMware Virtual Platform
    elif 'VMware Virtual Platform' in productname:
        grains['virtual'] = 'VMware'
    # Manufacturer: Microsoft Corporation
    # Product Name: Virtual Machine
    elif 'Microsoft' in manufacturer and \
         'Virtual Machine' in productname:
        grains['virtual'] = 'VirtualPC'
    # Manufacturer: Parallels Software International Inc.
    elif 'Parallels Software' in manufacturer:
        grains['virtual'] = 'Parallels'
    # Apache CloudStack
    elif 'CloudStack KVM Hypervisor' in productname:
        grains['virtual'] = 'kvm'
        grains['virtual_subtype'] = 'cloudstack'
    return grains


def _virtual(osdata):
    '''
    Returns what type of virtual hardware is under the hood, kvm or physical
    '''
    # This is going to be a monster, if you are running a vm you can test this
    # grain with please submit patches!
    # Provides:
    #   virtual
    #   virtual_subtype
    grains = {'virtual': 'physical'}

    # Skip the below loop on platforms which have none of the desired cmds
    # This is a temporary measure until we can write proper virtual hardware
    # detection.
    skip_cmds = ('AIX',)

    # list of commands to be executed to determine the 'virtual' grain
    _cmds = ['systemd-detect-virt', 'virt-what', 'dmidecode']
    # test first for virt-what, which covers most of the desired functionality
    # on most platforms
    if not salt.utils.platform.is_windows() and osdata['kernel'] not in skip_cmds:
        if salt.utils.path.which('virt-what'):
            _cmds = ['virt-what']
        else:
            log.debug(
                'Please install \'virt-what\' to improve results of the '
                '\'virtual\' grain.'
            )
    # Check if enable_lspci is True or False
    if __opts__.get('enable_lspci', True) is True:
        # /proc/bus/pci does not exists, lspci will fail
        if os.path.exists('/proc/bus/pci'):
            _cmds += ['lspci']

    # Add additional last resort commands
    if osdata['kernel'] in skip_cmds:
        _cmds = ()

    # Quick backout for BrandZ (Solaris LX Branded zones)
    # Don't waste time trying other commands to detect the virtual grain
    if HAS_UNAME and osdata['kernel'] == 'Linux' and 'BrandZ virtual linux' in os.uname():
        grains['virtual'] = 'zone'
        return grains

    failed_commands = set()
    for command in _cmds:
        args = []
        if osdata['kernel'] == 'Darwin':
            command = 'system_profiler'
            args = ['SPDisplaysDataType']
        elif osdata['kernel'] == 'SunOS':
            virtinfo = salt.utils.path.which('virtinfo')
            if virtinfo:
                try:
                    ret = __salt__['cmd.run_all']('{0} -a'.format(virtinfo))
                except salt.exceptions.CommandExecutionError:
                    if salt.log.is_logging_configured():
                        failed_commands.add(virtinfo)
                else:
                    if ret['stdout'].endswith('not supported'):
                        command = 'prtdiag'
                    else:
                        command = 'virtinfo'
            else:
                command = 'prtdiag'

        cmd = salt.utils.path.which(command)

        if not cmd:
            continue

        cmd = '{0} {1}'.format(cmd, ' '.join(args))

        try:
            ret = __salt__['cmd.run_all'](cmd)

            if ret['retcode'] > 0:
                if salt.log.is_logging_configured():
                    # systemd-detect-virt always returns > 0 on non-virtualized
                    # systems
                    # prtdiag only works in the global zone, skip if it fails
                    if salt.utils.platform.is_windows() or 'systemd-detect-virt' in cmd or 'prtdiag' in cmd:
                        continue
                    failed_commands.add(command)
                continue
        except salt.exceptions.CommandExecutionError:
            if salt.log.is_logging_configured():
                if salt.utils.platform.is_windows():
                    continue
                failed_commands.add(command)
            continue

        output = ret['stdout']
        if command == "system_profiler":
            macoutput = output.lower()
            if '0x1ab8' in macoutput:
                grains['virtual'] = 'Parallels'
            if 'parallels' in macoutput:
                grains['virtual'] = 'Parallels'
            if 'vmware' in macoutput:
                grains['virtual'] = 'VMware'
            if '0x15ad' in macoutput:
                grains['virtual'] = 'VMware'
            if 'virtualbox' in macoutput:
                grains['virtual'] = 'VirtualBox'
            # Break out of the loop so the next log message is not issued
            break
        elif command == 'systemd-detect-virt':
            if output in ('qemu', 'kvm', 'oracle', 'xen', 'bochs', 'chroot', 'uml', 'systemd-nspawn'):
                grains['virtual'] = output
                break
            elif 'vmware' in output:
                grains['virtual'] = 'VMware'
                break
            elif 'microsoft' in output:
                grains['virtual'] = 'VirtualPC'
                break
            elif 'lxc' in output:
                grains['virtual'] = 'LXC'
                break
            elif 'systemd-nspawn' in output:
                grains['virtual'] = 'LXC'
                break
        elif command == 'virt-what':
            if output in ('kvm', 'qemu', 'uml', 'xen', 'lxc'):
                grains['virtual'] = output
                break
            elif 'vmware' in output:
                grains['virtual'] = 'VMware'
                break
            elif 'parallels' in output:
                grains['virtual'] = 'Parallels'
                break
            elif 'hyperv' in output:
                grains['virtual'] = 'HyperV'
                break
        elif command == 'dmidecode':
            # Product Name: VirtualBox
            if 'Vendor: QEMU' in output:
                # FIXME: Make this detect between kvm or qemu
                grains['virtual'] = 'kvm'
            if 'Manufacturer: QEMU' in output:
                grains['virtual'] = 'kvm'
            if 'Vendor: Bochs' in output:
                grains['virtual'] = 'kvm'
            if 'Manufacturer: Bochs' in output:
                grains['virtual'] = 'kvm'
            if 'BHYVE' in output:
                grains['virtual'] = 'bhyve'
            # Product Name: (oVirt) www.ovirt.org
            # Red Hat Community virtualization Project based on kvm
            elif 'Manufacturer: oVirt' in output:
                grains['virtual'] = 'kvm'
                grains['virtual_subtype'] = 'ovirt'
            # Red Hat Enterprise Virtualization
            elif 'Product Name: RHEV Hypervisor' in output:
                grains['virtual'] = 'kvm'
                grains['virtual_subtype'] = 'rhev'
            elif 'VirtualBox' in output:
                grains['virtual'] = 'VirtualBox'
            # Product Name: VMware Virtual Platform
            elif 'VMware' in output:
                grains['virtual'] = 'VMware'
            # Manufacturer: Microsoft Corporation
            # Product Name: Virtual Machine
            elif ': Microsoft' in output and 'Virtual Machine' in output:
                grains['virtual'] = 'VirtualPC'
            # Manufacturer: Parallels Software International Inc.
            elif 'Parallels Software' in output:
                grains['virtual'] = 'Parallels'
            elif 'Manufacturer: Google' in output:
                grains['virtual'] = 'kvm'
            # Proxmox KVM
            elif 'Vendor: SeaBIOS' in output:
                grains['virtual'] = 'kvm'
            # Break out of the loop, lspci parsing is not necessary
            break
        elif command == 'lspci':
            # dmidecode not available or the user does not have the necessary
            # permissions
            model = output.lower()
            if 'vmware' in model:
                grains['virtual'] = 'VMware'
            # 00:04.0 System peripheral: InnoTek Systemberatung GmbH
            #         VirtualBox Guest Service
            elif 'virtualbox' in model:
                grains['virtual'] = 'VirtualBox'
            elif 'qemu' in model:
                grains['virtual'] = 'kvm'
            elif 'virtio' in model:
                grains['virtual'] = 'kvm'
            # Break out of the loop so the next log message is not issued
            break
        elif command == 'prtdiag':
            model = output.lower().split("\n")[0]
            if 'vmware' in model:
                grains['virtual'] = 'VMware'
            elif 'virtualbox' in model:
                grains['virtual'] = 'VirtualBox'
            elif 'qemu' in model:
                grains['virtual'] = 'kvm'
            elif 'joyent smartdc hvm' in model:
                grains['virtual'] = 'kvm'
            break
        elif command == 'virtinfo':
            grains['virtual'] = 'LDOM'
            break
    else:
        if osdata['kernel'] not in skip_cmds:
            log.debug(
                'All tools for virtual hardware identification failed to '
                'execute because they do not exist on the system running this '
                'instance or the user does not have the necessary permissions '
                'to execute them. Grains output might not be accurate.'
            )

    choices = ('Linux', 'HP-UX')
    isdir = os.path.isdir
    sysctl = salt.utils.path.which('sysctl')
    if osdata['kernel'] in choices:
        if os.path.isdir('/proc'):
            try:
                self_root = os.stat('/')
                init_root = os.stat('/proc/1/root/.')
                if self_root != init_root:
                    grains['virtual_subtype'] = 'chroot'
            except (IOError, OSError):
                pass
        if isdir('/proc/vz'):
            if os.path.isfile('/proc/vz/version'):
                grains['virtual'] = 'openvzhn'
            elif os.path.isfile('/proc/vz/veinfo'):
                grains['virtual'] = 'openvzve'
                # a posteriori, it's expected for these to have failed:
                failed_commands.discard('lspci')
                failed_commands.discard('dmidecode')
        # Provide additional detection for OpenVZ
        if os.path.isfile('/proc/self/status'):
            with salt.utils.files.fopen('/proc/self/status') as status_file:
                vz_re = re.compile(r'^envID:\s+(\d+)$')
                for line in status_file:
                    vz_match = vz_re.match(line.rstrip('\n'))
                    if vz_match and int(vz_match.groups()[0]) != 0:
                        grains['virtual'] = 'openvzve'
                    elif vz_match and int(vz_match.groups()[0]) == 0:
                        grains['virtual'] = 'openvzhn'
        if isdir('/proc/sys/xen') or \
                isdir('/sys/bus/xen') or isdir('/proc/xen'):
            if os.path.isfile('/proc/xen/xsd_kva'):
                # Tested on CentOS 5.3 / 2.6.18-194.26.1.el5xen
                # Tested on CentOS 5.4 / 2.6.18-164.15.1.el5xen
                grains['virtual_subtype'] = 'Xen Dom0'
            else:
                if osdata.get('productname', '') == 'HVM domU':
                    # Requires dmidecode!
                    grains['virtual_subtype'] = 'Xen HVM DomU'
                elif os.path.isfile('/proc/xen/capabilities') and \
                        os.access('/proc/xen/capabilities', os.R_OK):
                    with salt.utils.files.fopen('/proc/xen/capabilities') as fhr:
                        if 'control_d' not in fhr.read():
                            # Tested on CentOS 5.5 / 2.6.18-194.3.1.el5xen
                            grains['virtual_subtype'] = 'Xen PV DomU'
                        else:
                            # Shouldn't get to this, but just in case
                            grains['virtual_subtype'] = 'Xen Dom0'
                # Tested on Fedora 10 / 2.6.27.30-170.2.82 with xen
                # Tested on Fedora 15 / 2.6.41.4-1 without running xen
                elif isdir('/sys/bus/xen'):
                    if 'xen:' in __salt__['cmd.run']('dmesg').lower():
                        grains['virtual_subtype'] = 'Xen PV DomU'
                    elif os.path.isfile('/sys/bus/xen/drivers/xenconsole'):
                        # An actual DomU will have the xenconsole driver
                        grains['virtual_subtype'] = 'Xen PV DomU'
            # If a Dom0 or DomU was detected, obviously this is xen
            if 'dom' in grains.get('virtual_subtype', '').lower():
                grains['virtual'] = 'xen'
        # Check container type after hypervisors, to avoid variable overwrite on containers running in virtual environment.
        if os.path.isfile('/proc/1/cgroup'):
            try:
                with salt.utils.files.fopen('/proc/1/cgroup', 'r') as fhr:
                    fhr_contents = fhr.read()
                if ':/lxc/' in fhr_contents:
                    grains['virtual_subtype'] = 'LXC'
                else:
                    if any(x in fhr_contents
                           for x in (':/system.slice/docker', ':/docker/',
                                     ':/docker-ce/')):
                        grains['virtual_subtype'] = 'Docker'
            except IOError:
                pass
        if os.path.isfile('/proc/cpuinfo'):
            with salt.utils.files.fopen('/proc/cpuinfo', 'r') as fhr:
                if 'QEMU Virtual CPU' in fhr.read():
                    grains['virtual'] = 'kvm'
        if os.path.isfile('/sys/devices/virtual/dmi/id/product_name'):
            try:
                with salt.utils.files.fopen('/sys/devices/virtual/dmi/id/product_name', 'r') as fhr:
                    output = salt.utils.stringutils.to_unicode(fhr.read(), errors='replace')
                    if 'VirtualBox' in output:
                        grains['virtual'] = 'VirtualBox'
                    elif 'RHEV Hypervisor' in output:
                        grains['virtual'] = 'kvm'
                        grains['virtual_subtype'] = 'rhev'
                    elif 'oVirt Node' in output:
                        grains['virtual'] = 'kvm'
                        grains['virtual_subtype'] = 'ovirt'
                    elif 'Google' in output:
                        grains['virtual'] = 'gce'
                    elif 'BHYVE' in output:
                        grains['virtual'] = 'bhyve'
            except IOError:
                pass
    elif osdata['kernel'] == 'FreeBSD':
        kenv = salt.utils.path.which('kenv')
        if kenv:
            product = __salt__['cmd.run'](
                '{0} smbios.system.product'.format(kenv)
            )
            maker = __salt__['cmd.run'](
                '{0} smbios.system.maker'.format(kenv)
            )
            if product.startswith('VMware'):
                grains['virtual'] = 'VMware'
            if product.startswith('VirtualBox'):
                grains['virtual'] = 'VirtualBox'
            if maker.startswith('Xen'):
                grains['virtual_subtype'] = '{0} {1}'.format(maker, product)
                grains['virtual'] = 'xen'
            if maker.startswith('Microsoft') and product.startswith('Virtual'):
                grains['virtual'] = 'VirtualPC'
            if maker.startswith('OpenStack'):
                grains['virtual'] = 'OpenStack'
            if maker.startswith('Bochs'):
                grains['virtual'] = 'kvm'
        if sysctl:
            hv_vendor = __salt__['cmd.run']('{0} hw.hv_vendor'.format(sysctl))
            model = __salt__['cmd.run']('{0} hw.model'.format(sysctl))
            jail = __salt__['cmd.run'](
                '{0} -n security.jail.jailed'.format(sysctl)
            )
            if 'bhyve' in hv_vendor:
                grains['virtual'] = 'bhyve'
            if jail == '1':
                grains['virtual_subtype'] = 'jail'
            if 'QEMU Virtual CPU' in model:
                grains['virtual'] = 'kvm'
    elif osdata['kernel'] == 'OpenBSD':
        if osdata['manufacturer'] in ['QEMU', 'Red Hat']:
            grains['virtual'] = 'kvm'
        if osdata['manufacturer'] == 'OpenBSD':
            grains['virtual'] = 'vmm'
    elif osdata['kernel'] == 'SunOS':
        if grains['virtual'] == 'LDOM':
            roles = []
            for role in ('control', 'io', 'root', 'service'):
                subtype_cmd = '{0} -c current get -H -o value {1}-role'.format(cmd, role)
                ret = __salt__['cmd.run_all']('{0}'.format(subtype_cmd))
                if ret['stdout'] == 'true':
                    roles.append(role)
            if roles:
                grains['virtual_subtype'] = roles
        else:
            # Check if it's a "regular" zone. (i.e. Solaris 10/11 zone)
            zonename = salt.utils.path.which('zonename')
            if zonename:
                zone = __salt__['cmd.run']('{0}'.format(zonename))
                if zone != 'global':
                    grains['virtual'] = 'zone'
            # Check if it's a branded zone (i.e. Solaris 8/9 zone)
            if isdir('/.SUNWnative'):
                grains['virtual'] = 'zone'
    elif osdata['kernel'] == 'NetBSD':
        if sysctl:
            if 'QEMU Virtual CPU' in __salt__['cmd.run'](
                    '{0} -n machdep.cpu_brand'.format(sysctl)):
                grains['virtual'] = 'kvm'
            elif 'invalid' not in __salt__['cmd.run'](
                    '{0} -n machdep.xen.suspend'.format(sysctl)):
                grains['virtual'] = 'Xen PV DomU'
            elif 'VMware' in __salt__['cmd.run'](
                    '{0} -n machdep.dmi.system-vendor'.format(sysctl)):
                grains['virtual'] = 'VMware'
            # NetBSD has Xen dom0 support
            elif __salt__['cmd.run'](
                    '{0} -n machdep.idle-mechanism'.format(sysctl)) == 'xen':
                if os.path.isfile('/var/run/xenconsoled.pid'):
                    grains['virtual_subtype'] = 'Xen Dom0'

    for command in failed_commands:
        log.info(
            "Although '%s' was found in path, the current user "
            'cannot execute it. Grains output might not be '
            'accurate.', command
        )
    return grains


def _ps(osdata):
    '''
    Return the ps grain
    '''
    grains = {}
    bsd_choices = ('FreeBSD', 'NetBSD', 'OpenBSD', 'MacOS')
    if osdata['os'] in bsd_choices:
        grains['ps'] = 'ps auxwww'
    elif osdata['os_family'] == 'Solaris':
        grains['ps'] = '/usr/ucb/ps auxwww'
    elif osdata['os'] == 'Windows':
        grains['ps'] = 'tasklist.exe'
    elif osdata.get('virtual', '') == 'openvzhn':
        grains['ps'] = (
            'ps -fH -p $(grep -l \"^envID:[[:space:]]*0\\$\" '
            '/proc/[0-9]*/status | sed -e \"s=/proc/\\([0-9]*\\)/.*=\\1=\")  '
            '| awk \'{ $7=\"\"; print }\''
        )
    elif osdata['os_family'] == 'AIX':
        grains['ps'] = '/usr/bin/ps auxww'
    else:
        grains['ps'] = 'ps -efHww'
    return grains


def _clean_value(key, val):
    '''
    Clean out well-known bogus values.
    If it isn't clean (for example has value 'None'), return None.
    Otherwise, return the original value.

    NOTE: This logic also exists in the smbios module. This function is
          for use when not using smbios to retrieve the value.
    '''
    if (val is None or
            not len(val) or
            re.match('none', val, flags=re.IGNORECASE)):
        return None
    elif 'uuid' in key:
        # Try each version (1-5) of RFC4122 to check if it's actually a UUID
        for uuidver in range(1, 5):
            try:
                uuid.UUID(val, version=uuidver)
                return val
            except ValueError:
                continue
        log.trace('HW %s value %s is an invalid UUID', key, val.replace('\n', ' '))
        return None
    elif re.search('serial|part|version', key):
        # 'To be filled by O.E.M.
        # 'Not applicable' etc.
        # 'Not specified' etc.
        # 0000000, 1234567 etc.
        # begone!
        if (re.match(r'^[0]+$', val) or
                re.match(r'[0]?1234567[8]?[9]?[0]?', val) or
                re.search(r'sernum|part[_-]?number|specified|filled|applicable', val, flags=re.IGNORECASE)):
            return None
    elif re.search('asset|manufacturer', key):
        # AssetTag0. Manufacturer04. Begone.
        if re.search(r'manufacturer|to be filled|available|asset|^no(ne|t)', val, flags=re.IGNORECASE):
            return None
    else:
        # map unspecified, undefined, unknown & whatever to None
        if (re.search(r'to be filled', val, flags=re.IGNORECASE) or
                re.search(r'un(known|specified)|no(t|ne)? (asset|provided|defined|available|present|specified)',
                    val, flags=re.IGNORECASE)):
            return None
    return val


def _windows_platform_data():
    '''
    Use the platform module for as much as we can.
    '''
    # Provides:
    #    kernelrelease
    #    kernelversion
    #    osversion
    #    osrelease
    #    osservicepack
    #    osmanufacturer
    #    manufacturer
    #    productname
    #    biosversion
    #    serialnumber
    #    osfullname
    #    timezone
    #    windowsdomain
    #    motherboard.productname
    #    motherboard.serialnumber
    #    virtual

    if not HAS_WMI:
        return {}

    with salt.utils.winapi.Com():
        wmi_c = wmi.WMI()
        # http://msdn.microsoft.com/en-us/library/windows/desktop/aa394102%28v=vs.85%29.aspx
        systeminfo = wmi_c.Win32_ComputerSystem()[0]
        # https://msdn.microsoft.com/en-us/library/aa394239(v=vs.85).aspx
        osinfo = wmi_c.Win32_OperatingSystem()[0]
        # http://msdn.microsoft.com/en-us/library/windows/desktop/aa394077(v=vs.85).aspx
        biosinfo = wmi_c.Win32_BIOS()[0]
        # http://msdn.microsoft.com/en-us/library/windows/desktop/aa394498(v=vs.85).aspx
        timeinfo = wmi_c.Win32_TimeZone()[0]

        # http://msdn.microsoft.com/en-us/library/windows/desktop/aa394072(v=vs.85).aspx
        motherboard = {'product': None,
                       'serial': None}
        try:
            motherboardinfo = wmi_c.Win32_BaseBoard()[0]
            motherboard['product'] = motherboardinfo.Product
            motherboard['serial'] = motherboardinfo.SerialNumber
        except IndexError:
            log.debug('Motherboard info not available on this system')

<<<<<<< HEAD
        os_release = platform.release()
        kernel_version = platform.version()
=======
>>>>>>> 858cfac1
        info = salt.utils.win_osinfo.get_os_version_info()

        service_pack = None
        if info['ServicePackMajor'] > 0:
            service_pack = ''.join(['SP', six.text_type(info['ServicePackMajor'])])

        # This creates the osrelease grain based on the Windows Operating
        # System Product Name. As long as Microsoft maintains a similar format
        # this should be future proof
        version = 'Unknown'
        release = ''
        if 'Server' in osinfo.Caption:
            for item in osinfo.Caption.split(' '):
                # If it's all digits, then it's version
                if re.match(r'\d+', item):
                    version = item
                # If it starts with R and then numbers, it's the release
                # ie: R2
                if re.match(r'^R\d+$', item):
                    release = item
            os_release = '{0}Server{1}'.format(version, release)
        else:
            for item in osinfo.Caption.split(' '):
                # If it's a number, decimal number, Thin or Vista, then it's the
                # version
                if re.match(r'^(\d+(\.\d+)?)|Thin|Vista$', item):
                    version = item
            os_release = version

        grains = {
            'kernelrelease': _clean_value('kernelrelease', osinfo.Version),
            'kernelversion': _clean_value('kernelversion', kernel_version),
            'osversion': _clean_value('osversion', osinfo.Version),
            'osrelease': _clean_value('osrelease', os_release),
            'osservicepack': _clean_value('osservicepack', service_pack),
            'osmanufacturer': _clean_value('osmanufacturer', osinfo.Manufacturer),
            'manufacturer': _clean_value('manufacturer', systeminfo.Manufacturer),
            'productname': _clean_value('productname', systeminfo.Model),
            # bios name had a bunch of whitespace appended to it in my testing
            # 'PhoenixBIOS 4.0 Release 6.0     '
            'biosversion': _clean_value('biosversion', biosinfo.Name.strip()),
            'serialnumber': _clean_value('serialnumber', biosinfo.SerialNumber),
            'osfullname': _clean_value('osfullname', osinfo.Caption),
            'timezone': _clean_value('timezone', timeinfo.Description),
            'windowsdomain': _clean_value('windowsdomain', systeminfo.Domain),
            'motherboard': {
                'productname': _clean_value('motherboard.productname', motherboard['product']),
                'serialnumber': _clean_value('motherboard.serialnumber', motherboard['serial']),
            }
        }

        # test for virtualized environments
        # I only had VMware available so the rest are unvalidated
        if 'VRTUAL' in biosinfo.Version:  # (not a typo)
            grains['virtual'] = 'HyperV'
        elif 'A M I' in biosinfo.Version:
            grains['virtual'] = 'VirtualPC'
        elif 'VMware' in systeminfo.Model:
            grains['virtual'] = 'VMware'
        elif 'VirtualBox' in systeminfo.Model:
            grains['virtual'] = 'VirtualBox'
        elif 'Xen' in biosinfo.Version:
            grains['virtual'] = 'Xen'
            if 'HVM domU' in systeminfo.Model:
                grains['virtual_subtype'] = 'HVM domU'
        elif 'OpenStack' in systeminfo.Model:
            grains['virtual'] = 'OpenStack'

    return grains


def _osx_platform_data():
    '''
    Additional data for macOS systems
    Returns: A dictionary containing values for the following:
        - model_name
        - boot_rom_version
        - smc_version
        - system_serialnumber
    '''
    cmd = 'system_profiler SPHardwareDataType'
    hardware = __salt__['cmd.run'](cmd)

    grains = {}
    for line in hardware.splitlines():
        field_name, _, field_val = line.partition(': ')
        if field_name.strip() == "Model Name":
            key = 'model_name'
            grains[key] = _clean_value(key, field_val)
        if field_name.strip() == "Boot ROM Version":
            key = 'boot_rom_version'
            grains[key] = _clean_value(key, field_val)
        if field_name.strip() == "SMC Version (system)":
            key = 'smc_version'
            grains[key] = _clean_value(key, field_val)
        if field_name.strip() == "Serial Number (system)":
            key = 'system_serialnumber'
            grains[key] = _clean_value(key, field_val)

    return grains


def id_():
    '''
    Return the id
    '''
    return {'id': __opts__.get('id', '')}


_REPLACE_LINUX_RE = re.compile(r'\W(?:gnu/)?linux', re.IGNORECASE)

# This maps (at most) the first ten characters (no spaces, lowercased) of
# 'osfullname' to the 'os' grain that Salt traditionally uses.
# Please see os_data() and _supported_dists.
# If your system is not detecting properly it likely needs an entry here.
_OS_NAME_MAP = {
    'redhatente': 'RedHat',
    'gentoobase': 'Gentoo',
    'archarm': 'Arch ARM',
    'arch': 'Arch',
    'debian': 'Debian',
    'raspbian': 'Raspbian',
    'fedoraremi': 'Fedora',
    'chapeau': 'Chapeau',
    'korora': 'Korora',
    'amazonami': 'Amazon',
    'alt': 'ALT',
    'enterprise': 'OEL',
    'oracleserv': 'OEL',
    'cloudserve': 'CloudLinux',
    'cloudlinux': 'CloudLinux',
    'pidora': 'Fedora',
    'scientific': 'ScientificLinux',
    'synology': 'Synology',
    'nilrt': 'NILinuxRT',
    'nilrt-xfce': 'NILinuxRT-XFCE',
    'poky': 'Poky',
    'manjaro': 'Manjaro',
    'manjarolin': 'Manjaro',
    'univention': 'Univention',
    'antergos': 'Antergos',
    'sles': 'SUSE',
    'void': 'Void',
    'slesexpand': 'RES',
    'linuxmint': 'Mint',
    'neon': 'KDE neon',
}

# Map the 'os' grain to the 'os_family' grain
# These should always be capitalized entries as the lookup comes
# post-_OS_NAME_MAP. If your system is having trouble with detection, please
# make sure that the 'os' grain is capitalized and working correctly first.
_OS_FAMILY_MAP = {
    'Ubuntu': 'Debian',
    'Fedora': 'RedHat',
    'Chapeau': 'RedHat',
    'Korora': 'RedHat',
    'FedBerry': 'RedHat',
    'CentOS': 'RedHat',
    'GoOSe': 'RedHat',
    'Scientific': 'RedHat',
    'Amazon': 'RedHat',
    'CloudLinux': 'RedHat',
    'OVS': 'RedHat',
    'OEL': 'RedHat',
    'XCP': 'RedHat',
    'XCP-ng': 'RedHat',
    'XenServer': 'RedHat',
    'RES': 'RedHat',
    'Sangoma': 'RedHat',
    'Mandrake': 'Mandriva',
    'ESXi': 'VMware',
    'Mint': 'Debian',
    'VMwareESX': 'VMware',
    'Bluewhite64': 'Bluewhite',
    'Slamd64': 'Slackware',
    'SLES': 'Suse',
    'SUSE Enterprise Server': 'Suse',
    'SUSE  Enterprise Server': 'Suse',
    'SLED': 'Suse',
    'openSUSE': 'Suse',
    'SUSE': 'Suse',
    'openSUSE Leap': 'Suse',
    'openSUSE Tumbleweed': 'Suse',
    'SLES_SAP': 'Suse',
    'Solaris': 'Solaris',
    'SmartOS': 'Solaris',
    'OmniOS': 'Solaris',
    'OpenIndiana Development': 'Solaris',
    'OpenIndiana': 'Solaris',
    'OpenSolaris Development': 'Solaris',
    'OpenSolaris': 'Solaris',
    'Oracle Solaris': 'Solaris',
    'Arch ARM': 'Arch',
    'Manjaro': 'Arch',
    'Antergos': 'Arch',
    'ALT': 'RedHat',
    'Trisquel': 'Debian',
    'GCEL': 'Debian',
    'Linaro': 'Debian',
    'elementary OS': 'Debian',
    'elementary': 'Debian',
    'Univention': 'Debian',
    'ScientificLinux': 'RedHat',
    'Raspbian': 'Debian',
    'Devuan': 'Debian',
    'antiX': 'Debian',
    'Kali': 'Debian',
    'neon': 'Debian',
    'Cumulus': 'Debian',
    'Deepin': 'Debian',
    'NILinuxRT': 'NILinuxRT',
    'NILinuxRT-XFCE': 'NILinuxRT',
    'KDE neon': 'Debian',
    'Void': 'Void',
    'IDMS': 'Debian',
    'AIX': 'AIX'
}

# Matches any possible format:
#     DISTRIB_ID="Ubuntu"
#     DISTRIB_ID='Mageia'
#     DISTRIB_ID=Fedora
#     DISTRIB_RELEASE='10.10'
#     DISTRIB_CODENAME='squeeze'
#     DISTRIB_DESCRIPTION='Ubuntu 10.10'
_LSB_REGEX = re.compile((
    '^(DISTRIB_(?:ID|RELEASE|CODENAME|DESCRIPTION))=(?:\'|")?'
    '([\\w\\s\\.\\-_]+)(?:\'|")?'
))


def _linux_bin_exists(binary):
    '''
    Does a binary exist in linux (depends on which, type, or whereis)
    '''
    for search_cmd in ('which', 'type -ap'):
        try:
            return __salt__['cmd.retcode'](
                '{0} {1}'.format(search_cmd, binary)
            ) == 0
        except salt.exceptions.CommandExecutionError:
            pass

    try:
        return len(__salt__['cmd.run_all'](
            'whereis -b {0}'.format(binary)
        )['stdout'].split()) > 1
    except salt.exceptions.CommandExecutionError:
        return False


def _get_interfaces():
    '''
    Provide a dict of the connected interfaces and their ip addresses
    '''

    global _INTERFACES
    if not _INTERFACES:
        _INTERFACES = salt.utils.network.interfaces()
    return _INTERFACES


def _parse_lsb_release():
    ret = {}
    try:
        log.trace('Attempting to parse /etc/lsb-release')
        with salt.utils.files.fopen('/etc/lsb-release') as ifile:
            for line in ifile:
                try:
                    key, value = _LSB_REGEX.match(line.rstrip('\n')).groups()[:2]
                except AttributeError:
                    pass
                else:
                    # Adds lsb_distrib_{id,release,codename,description}
                    ret['lsb_{0}'.format(key.lower())] = value.rstrip()
    except (IOError, OSError) as exc:
        log.trace('Failed to parse /etc/lsb-release: %s', exc)
    return ret


def _parse_os_release(*os_release_files):
    '''
    Parse os-release and return a parameter dictionary

    See http://www.freedesktop.org/software/systemd/man/os-release.html
    for specification of the file format.
    '''
    ret = {}
    for filename in os_release_files:
        try:
            with salt.utils.files.fopen(filename) as ifile:
                regex = re.compile('^([\\w]+)=(?:\'|")?(.*?)(?:\'|")?$')
                for line in ifile:
                    match = regex.match(line.strip())
                    if match:
                        # Shell special characters ("$", quotes, backslash,
                        # backtick) are escaped with backslashes
                        ret[match.group(1)] = re.sub(
                            r'\\([$"\'\\`])', r'\1', match.group(2)
                        )
            break
        except (IOError, OSError):
            pass

    return ret


def _parse_cpe_name(cpe):
    '''
    Parse CPE_NAME data from the os-release

    Info: https://csrc.nist.gov/projects/security-content-automation-protocol/scap-specifications/cpe

    :param cpe:
    :return:
    '''
    part = {
        'o': 'operating system',
        'h': 'hardware',
        'a': 'application',
    }
    ret = {}
    cpe = (cpe or '').split(':')
    if len(cpe) > 4 and cpe[0] == 'cpe':
        if cpe[1].startswith('/'):  # WFN to URI
            ret['vendor'], ret['product'], ret['version'] = cpe[2:5]
            ret['phase'] = cpe[5] if len(cpe) > 5 else None
            ret['part'] = part.get(cpe[1][1:])
        elif len(cpe) == 13 and cpe[1] == '2.3':  # WFN to a string
            ret['vendor'], ret['product'], ret['version'], ret['phase'] = [x if x != '*' else None for x in cpe[3:7]]
            ret['part'] = part.get(cpe[2])

    return ret


def os_data():
    '''
    Return grains pertaining to the operating system
    '''
    grains = {
        'num_gpus': 0,
        'gpus': [],
        }

    # Windows Server 2008 64-bit
    # ('Windows', 'MINIONNAME', '2008ServerR2', '6.1.7601', 'AMD64',
    #  'Intel64 Fam ily 6 Model 23 Stepping 6, GenuineIntel')
    # Ubuntu 10.04
    # ('Linux', 'MINIONNAME', '2.6.32-38-server',
    # '#83-Ubuntu SMP Wed Jan 4 11:26:59 UTC 2012', 'x86_64', '')

    # pylint: disable=unpacking-non-sequence
    (grains['kernel'], grains['nodename'],
     grains['kernelrelease'], grains['kernelversion'], grains['cpuarch'], _) = platform.uname()
    # pylint: enable=unpacking-non-sequence

    if salt.utils.platform.is_proxy():
        grains['kernel'] = 'proxy'
        grains['kernelrelease'] = 'proxy'
        grains['kernelversion'] = 'proxy'
        grains['osrelease'] = 'proxy'
        grains['os'] = 'proxy'
        grains['os_family'] = 'proxy'
        grains['osfullname'] = 'proxy'
    elif salt.utils.platform.is_windows():
        grains['os'] = 'Windows'
        grains['os_family'] = 'Windows'
        grains.update(_memdata(grains))
        grains.update(_windows_platform_data())
        grains.update(_windows_cpudata())
        grains.update(_windows_virtual(grains))
        grains.update(_ps(grains))

        if 'Server' in grains['osrelease']:
            osrelease_info = grains['osrelease'].split('Server', 1)
            osrelease_info[1] = osrelease_info[1].lstrip('R')
        else:
            osrelease_info = grains['osrelease'].split('.')

        for idx, value in enumerate(osrelease_info):
            if not value.isdigit():
                continue
            osrelease_info[idx] = int(value)
        grains['osrelease_info'] = tuple(osrelease_info)

        grains['osfinger'] = '{os}-{ver}'.format(
            os=grains['os'],
            ver=grains['osrelease'])

        grains['init'] = 'Windows'

        return grains
    elif salt.utils.platform.is_linux():
        # Add SELinux grain, if you have it
        if _linux_bin_exists('selinuxenabled'):
            log.trace('Adding selinux grains')
            grains['selinux'] = {}
            grains['selinux']['enabled'] = __salt__['cmd.retcode'](
                'selinuxenabled'
            ) == 0
            if _linux_bin_exists('getenforce'):
                grains['selinux']['enforced'] = __salt__['cmd.run'](
                    'getenforce'
                ).strip()

        # Add systemd grain, if you have it
        if _linux_bin_exists('systemctl') and _linux_bin_exists('localectl'):
            log.trace('Adding systemd grains')
            grains['systemd'] = {}
            systemd_info = __salt__['cmd.run'](
                'systemctl --version'
            ).splitlines()
            grains['systemd']['version'] = systemd_info[0].split()[1]
            grains['systemd']['features'] = systemd_info[1]

        # Add init grain
        grains['init'] = 'unknown'
        log.trace('Adding init grain')
        try:
            os.stat('/run/systemd/system')
            grains['init'] = 'systemd'
        except (OSError, IOError):
            try:
                with salt.utils.files.fopen('/proc/1/cmdline') as fhr:
                    init_cmdline = fhr.read().replace('\x00', ' ').split()
            except (IOError, OSError):
                pass
            else:
                try:
                    init_bin = salt.utils.path.which(init_cmdline[0])
                except IndexError:
                    # Emtpy init_cmdline
                    init_bin = None
                    log.warning('Unable to fetch data from /proc/1/cmdline')
                if init_bin is not None and init_bin.endswith('bin/init'):
                    supported_inits = (b'upstart', b'sysvinit', b'systemd')
                    edge_len = max(len(x) for x in supported_inits) - 1
                    try:
                        buf_size = __opts__['file_buffer_size']
                    except KeyError:
                        # Default to the value of file_buffer_size for the minion
                        buf_size = 262144
                    try:
                        with salt.utils.files.fopen(init_bin, 'rb') as fp_:
                            buf = True
                            edge = b''
                            buf = fp_.read(buf_size).lower()
                            while buf:
                                buf = edge + buf
                                for item in supported_inits:
                                    if item in buf:
                                        if six.PY3:
                                            item = item.decode('utf-8')
                                        grains['init'] = item
                                        buf = b''
                                        break
                                edge = buf[-edge_len:]
                                buf = fp_.read(buf_size).lower()
                    except (IOError, OSError) as exc:
                        log.error(
                            'Unable to read from init_bin (%s): %s',
                            init_bin, exc
                        )
                elif salt.utils.path.which('supervisord') in init_cmdline:
                    grains['init'] = 'supervisord'
                elif init_cmdline == ['runit']:
                    grains['init'] = 'runit'
                elif '/sbin/my_init' in init_cmdline:
                    # Phusion Base docker container use runit for srv mgmt, but
                    # my_init as pid1
                    grains['init'] = 'runit'
                else:
                    log.debug(
                        'Could not determine init system from command line: (%s)',
                        ' '.join(init_cmdline)
                    )

        # Add lsb grains on any distro with lsb-release. Note that this import
        # can fail on systems with lsb-release installed if the system package
        # does not install the python package for the python interpreter used by
        # Salt (i.e. python2 or python3)
        try:
            log.trace('Getting lsb_release distro information')
            import lsb_release  # pylint: disable=import-error
            release = lsb_release.get_distro_information()
            for key, value in six.iteritems(release):
                key = key.lower()
                lsb_param = 'lsb_{0}{1}'.format(
                    '' if key.startswith('distrib_') else 'distrib_',
                    key
                )
                grains[lsb_param] = value
        # Catch a NameError to workaround possible breakage in lsb_release
        # See https://github.com/saltstack/salt/issues/37867
        except (ImportError, NameError):
            # if the python library isn't available, try to parse
            # /etc/lsb-release using regex
            log.trace('lsb_release python bindings not available')
            grains.update(_parse_lsb_release())

            if grains.get('lsb_distrib_description', '').lower().startswith('antergos'):
                # Antergos incorrectly configures their /etc/lsb-release,
                # setting the DISTRIB_ID to "Arch". This causes the "os" grain
                # to be incorrectly set to "Arch".
                grains['osfullname'] = 'Antergos Linux'
            elif 'lsb_distrib_id' not in grains:
                log.trace(
                    'Failed to get lsb_distrib_id, trying to parse os-release'
                )
                os_release = _parse_os_release('/etc/os-release', '/usr/lib/os-release')
                if os_release:
                    if 'NAME' in os_release:
                        grains['lsb_distrib_id'] = os_release['NAME'].strip()
                    if 'VERSION_ID' in os_release:
                        grains['lsb_distrib_release'] = os_release['VERSION_ID']
                    if 'VERSION_CODENAME' in os_release:
                        grains['lsb_distrib_codename'] = os_release['VERSION_CODENAME']
                    elif 'PRETTY_NAME' in os_release:
                        codename = os_release['PRETTY_NAME']
                        # https://github.com/saltstack/salt/issues/44108
                        if os_release['ID'] == 'debian':
                            codename_match = re.search(r'\((\w+)\)$', codename)
                            if codename_match:
                                codename = codename_match.group(1)
                        grains['lsb_distrib_codename'] = codename
                    if 'CPE_NAME' in os_release:
                        cpe = _parse_cpe_name(os_release['CPE_NAME'])
                        if not cpe:
                            log.error('Broken CPE_NAME format in /etc/os-release!')
                        elif cpe.get('vendor', '').lower() in ['suse', 'opensuse']:
                            grains['os'] = "SUSE"
                            # openSUSE `osfullname` grain normalization
                            if os_release.get("NAME") == "openSUSE Leap":
                                grains['osfullname'] = "Leap"
                            elif os_release.get("VERSION") == "Tumbleweed":
                                grains['osfullname'] = os_release["VERSION"]
                            # Override VERSION_ID, if CPE_NAME around
                            if cpe.get('version') and cpe.get('vendor') == 'opensuse':  # Keep VERSION_ID for SLES
                                grains['lsb_distrib_release'] = cpe['version']

                elif os.path.isfile('/etc/SuSE-release'):
                    log.trace('Parsing distrib info from /etc/SuSE-release')
                    grains['lsb_distrib_id'] = 'SUSE'
                    version = ''
                    patch = ''
                    with salt.utils.files.fopen('/etc/SuSE-release') as fhr:
                        for line in fhr:
                            if 'enterprise' in line.lower():
                                grains['lsb_distrib_id'] = 'SLES'
                                grains['lsb_distrib_codename'] = re.sub(r'\(.+\)', '', line).strip()
                            elif 'version' in line.lower():
                                version = re.sub(r'[^0-9]', '', line)
                            elif 'patchlevel' in line.lower():
                                patch = re.sub(r'[^0-9]', '', line)
                    grains['lsb_distrib_release'] = version
                    if patch:
                        grains['lsb_distrib_release'] += '.' + patch
                        patchstr = 'SP' + patch
                        if grains['lsb_distrib_codename'] and patchstr not in grains['lsb_distrib_codename']:
                            grains['lsb_distrib_codename'] += ' ' + patchstr
                    if not grains.get('lsb_distrib_codename'):
                        grains['lsb_distrib_codename'] = 'n.a'
                elif os.path.isfile('/etc/altlinux-release'):
                    log.trace('Parsing distrib info from /etc/altlinux-release')
                    # ALT Linux
                    grains['lsb_distrib_id'] = 'altlinux'
                    with salt.utils.files.fopen('/etc/altlinux-release') as ifile:
                        # This file is symlinked to from:
                        #     /etc/fedora-release
                        #     /etc/redhat-release
                        #     /etc/system-release
                        for line in ifile:
                            # ALT Linux Sisyphus (unstable)
                            comps = line.split()
                            if comps[0] == 'ALT':
                                grains['lsb_distrib_release'] = comps[2]
                                grains['lsb_distrib_codename'] = \
                                    comps[3].replace('(', '').replace(')', '')
                elif os.path.isfile('/etc/centos-release'):
                    log.trace('Parsing distrib info from /etc/centos-release')
                    # CentOS Linux
                    grains['lsb_distrib_id'] = 'CentOS'
                    with salt.utils.files.fopen('/etc/centos-release') as ifile:
                        for line in ifile:
                            # Need to pull out the version and codename
                            # in the case of custom content in /etc/centos-release
                            find_release = re.compile(r'\d+\.\d+')
                            find_codename = re.compile(r'(?<=\()(.*?)(?=\))')
                            release = find_release.search(line)
                            codename = find_codename.search(line)
                            if release is not None:
                                grains['lsb_distrib_release'] = release.group()
                            if codename is not None:
                                grains['lsb_distrib_codename'] = codename.group()
                elif os.path.isfile('/etc.defaults/VERSION') \
                        and os.path.isfile('/etc.defaults/synoinfo.conf'):
                    grains['osfullname'] = 'Synology'
                    log.trace(
                        'Parsing Synology distrib info from /etc/.defaults/VERSION'
                    )
                    with salt.utils.files.fopen('/etc.defaults/VERSION', 'r') as fp_:
                        synoinfo = {}
                        for line in fp_:
                            try:
                                key, val = line.rstrip('\n').split('=')
                            except ValueError:
                                continue
                            if key in ('majorversion', 'minorversion',
                                       'buildnumber'):
                                synoinfo[key] = val.strip('"')
                        if len(synoinfo) != 3:
                            log.warning(
                                'Unable to determine Synology version info. '
                                'Please report this, as it is likely a bug.'
                            )
                        else:
                            grains['osrelease'] = (
                                '{majorversion}.{minorversion}-{buildnumber}'
                                .format(**synoinfo)
                            )

        # Use the already intelligent platform module to get distro info
        # (though apparently it's not intelligent enough to strip quotes)
        log.trace(
            'Getting OS name, release, and codename from '
            'platform.linux_distribution()'
        )
        (osname, osrelease, oscodename) = \
            [x.strip('"').strip("'") for x in
             linux_distribution(supported_dists=_supported_dists)]
        # Try to assign these three names based on the lsb info, they tend to
        # be more accurate than what python gets from /etc/DISTRO-release.
        # It's worth noting that Ubuntu has patched their Python distribution
        # so that linux_distribution() does the /etc/lsb-release parsing, but
        # we do it anyway here for the sake for full portability.
        if 'osfullname' not in grains:
            grains['osfullname'] = grains.get('lsb_distrib_id', osname).strip()
        if 'osrelease' not in grains:
            # NOTE: This is a workaround for CentOS 7 os-release bug
            # https://bugs.centos.org/view.php?id=8359
            # /etc/os-release contains no minor distro release number so we fall back to parse
            # /etc/centos-release file instead.
            # Commit introducing this comment should be reverted after the upstream bug is released.
            if 'CentOS Linux 7' in grains.get('lsb_distrib_codename', ''):
                grains.pop('lsb_distrib_release', None)
            grains['osrelease'] = grains.get('lsb_distrib_release', osrelease).strip()
        grains['oscodename'] = grains.get('lsb_distrib_codename', '').strip() or oscodename
        if 'Red Hat' in grains['oscodename']:
            grains['oscodename'] = oscodename
        distroname = _REPLACE_LINUX_RE.sub('', grains['osfullname']).strip()
        # return the first ten characters with no spaces, lowercased
        shortname = distroname.replace(' ', '').lower()[:10]
        # this maps the long names from the /etc/DISTRO-release files to the
        # traditional short names that Salt has used.
        if 'os' not in grains:
            grains['os'] = _OS_NAME_MAP.get(shortname, distroname)
        grains.update(_linux_cpudata())
        grains.update(_linux_gpu_data())
    elif grains['kernel'] == 'SunOS':
        if salt.utils.platform.is_smartos():
            # See https://github.com/joyent/smartos-live/issues/224
            if HAS_UNAME:
                uname_v = os.uname()[3]  # format: joyent_20161101T004406Z
            else:
                uname_v = os.name
            uname_v = uname_v[uname_v.index('_')+1:]
            grains['os'] = grains['osfullname'] = 'SmartOS'
            # store a parsed version of YYYY.MM.DD as osrelease
            grains['osrelease'] = ".".join([
                uname_v.split('T')[0][0:4],
                uname_v.split('T')[0][4:6],
                uname_v.split('T')[0][6:8],
            ])
            # store a untouched copy of the timestamp in osrelease_stamp
            grains['osrelease_stamp'] = uname_v
        elif os.path.isfile('/etc/release'):
            with salt.utils.files.fopen('/etc/release', 'r') as fp_:
                rel_data = fp_.read()
                try:
                    release_re = re.compile(
                        r'((?:Open|Oracle )?Solaris|OpenIndiana|OmniOS) (Development)?'
                        r'\s*(\d+\.?\d*|v\d+)\s?[A-Z]*\s?(r\d+|\d+\/\d+|oi_\S+|snv_\S+)?'
                    )
                    osname, development, osmajorrelease, osminorrelease = release_re.search(rel_data).groups()
                except AttributeError:
                    # Set a blank osrelease grain and fallback to 'Solaris'
                    # as the 'os' grain.
                    grains['os'] = grains['osfullname'] = 'Solaris'
                    grains['osrelease'] = ''
                else:
                    if development is not None:
                        osname = ' '.join((osname, development))
                    if HAS_UNAME:
                        uname_v = os.uname()[3]
                    else:
                        uname_v = os.name
                    grains['os'] = grains['osfullname'] = osname
                    if osname in ['Oracle Solaris'] and uname_v.startswith(osmajorrelease):
                        # Oracla Solars 11 and up have minor version in uname
                        grains['osrelease'] = uname_v
                    elif osname in ['OmniOS']:
                        # OmniOS
                        osrelease = []
                        osrelease.append(osmajorrelease[1:])
                        osrelease.append(osminorrelease[1:])
                        grains['osrelease'] = ".".join(osrelease)
                        grains['osrelease_stamp'] = uname_v
                    else:
                        # Sun Solaris 10 and earlier/comparable
                        osrelease = []
                        osrelease.append(osmajorrelease)
                        if osminorrelease:
                            osrelease.append(osminorrelease)
                        grains['osrelease'] = ".".join(osrelease)
                        grains['osrelease_stamp'] = uname_v

        grains.update(_sunos_cpudata())
    elif grains['kernel'] == 'VMkernel':
        grains['os'] = 'ESXi'
    elif grains['kernel'] == 'Darwin':
        osrelease = __salt__['cmd.run']('sw_vers -productVersion')
        osname = __salt__['cmd.run']('sw_vers -productName')
        osbuild = __salt__['cmd.run']('sw_vers -buildVersion')
        grains['os'] = 'MacOS'
        grains['os_family'] = 'MacOS'
        grains['osfullname'] = "{0} {1}".format(osname, osrelease)
        grains['osrelease'] = osrelease
        grains['osbuild'] = osbuild
        grains['init'] = 'launchd'
        grains.update(_bsd_cpudata(grains))
        grains.update(_osx_gpudata())
        grains.update(_osx_platform_data())
    elif grains['kernel'] == 'AIX':
        osrelease = __salt__['cmd.run']('oslevel')
        osrelease_techlevel = __salt__['cmd.run']('oslevel -r')
        osname = __salt__['cmd.run']('uname')
        grains['os'] = 'AIX'
        grains['osfullname'] = osname
        grains['osrelease'] = osrelease
        grains['osrelease_techlevel'] = osrelease_techlevel
        grains.update(_aix_cpudata())
    else:
        grains['os'] = grains['kernel']
    if grains['kernel'] == 'FreeBSD':
        try:
            grains['osrelease'] = __salt__['cmd.run']('freebsd-version -u').split('-')[0]
        except salt.exceptions.CommandExecutionError:
            # freebsd-version was introduced in 10.0.
            # derive osrelease from kernelversion prior to that
            grains['osrelease'] = grains['kernelrelease'].split('-')[0]
        grains.update(_bsd_cpudata(grains))
    if grains['kernel'] in ('OpenBSD', 'NetBSD'):
        grains.update(_bsd_cpudata(grains))
        grains['osrelease'] = grains['kernelrelease'].split('-')[0]
        if grains['kernel'] == 'NetBSD':
            grains.update(_netbsd_gpu_data())
    if not grains['os']:
        grains['os'] = 'Unknown {0}'.format(grains['kernel'])
        grains['os_family'] = 'Unknown'
    else:
        # this assigns family names based on the os name
        # family defaults to the os name if not found
        grains['os_family'] = _OS_FAMILY_MAP.get(grains['os'],
                                                 grains['os'])

    # Build the osarch grain. This grain will be used for platform-specific
    # considerations such as package management. Fall back to the CPU
    # architecture.
    if grains.get('os_family') == 'Debian':
        osarch = __salt__['cmd.run']('dpkg --print-architecture').strip()
    elif grains.get('os_family') in ['RedHat', 'Suse']:
        osarch = salt.utils.pkg.rpm.get_osarch()
    elif grains.get('os_family') in ('NILinuxRT', 'Poky'):
        archinfo = {}
        for line in __salt__['cmd.run']('opkg print-architecture').splitlines():
            if line.startswith('arch'):
                _, arch, priority = line.split()
                archinfo[arch.strip()] = int(priority.strip())

        # Return osarch in priority order (higher to lower)
        osarch = sorted(archinfo, key=archinfo.get, reverse=True)
    else:
        osarch = grains['cpuarch']
    grains['osarch'] = osarch

    grains.update(_memdata(grains))

    # Get the hardware and bios data
    grains.update(_hw_data(grains))

    # Load the virtual machine info
    grains.update(_virtual(grains))
    grains.update(_ps(grains))

    if grains.get('osrelease', ''):
        osrelease_info = grains['osrelease'].split('.')
        for idx, value in enumerate(osrelease_info):
            if not value.isdigit():
                continue
            osrelease_info[idx] = int(value)
        grains['osrelease_info'] = tuple(osrelease_info)
        try:
            grains['osmajorrelease'] = int(grains['osrelease_info'][0])
        except (IndexError, TypeError, ValueError):
            log.debug(
                'Unable to derive osmajorrelease from osrelease_info \'%s\'. '
                'The osmajorrelease grain will not be set.',
                grains['osrelease_info']
            )
        os_name = grains['os' if grains.get('os') in (
            'Debian', 'FreeBSD', 'OpenBSD', 'NetBSD', 'Mac', 'Raspbian') else 'osfullname']
        grains['osfinger'] = '{0}-{1}'.format(
            os_name, grains['osrelease'] if os_name in ('Ubuntu',) else grains['osrelease_info'][0])

    return grains


def locale_info():
    '''
    Provides
        defaultlanguage
        defaultencoding
    '''
    grains = {}
    grains['locale_info'] = {}

    if salt.utils.platform.is_proxy():
        return grains

    try:
        (
            grains['locale_info']['defaultlanguage'],
            grains['locale_info']['defaultencoding']
        ) = locale.getdefaultlocale()
    except Exception:
        # locale.getdefaultlocale can ValueError!! Catch anything else it
        # might do, per #2205
        grains['locale_info']['defaultlanguage'] = 'unknown'
        grains['locale_info']['defaultencoding'] = 'unknown'
    grains['locale_info']['detectedencoding'] = __salt_system_encoding__
    return grains


def hostname():
    '''
    Return fqdn, hostname, domainname
    '''
    # This is going to need some work
    # Provides:
    #   fqdn
    #   host
    #   localhost
    #   domain
    global __FQDN__
    grains = {}

    if salt.utils.platform.is_proxy():
        return grains

    grains['localhost'] = socket.gethostname()
    if __FQDN__ is None:
        __FQDN__ = salt.utils.network.get_fqhostname()

    # On some distros (notably FreeBSD) if there is no hostname set
    # salt.utils.network.get_fqhostname() will return None.
    # In this case we punt and log a message at error level, but force the
    # hostname and domain to be localhost.localdomain
    # Otherwise we would stacktrace below
    if __FQDN__ is None:   # still!
        log.error('Having trouble getting a hostname.  Does this machine have its hostname and domain set properly?')
        __FQDN__ = 'localhost.localdomain'

    grains['fqdn'] = __FQDN__
    (grains['host'], grains['domain']) = grains['fqdn'].partition('.')[::2]
    return grains


def append_domain():
    '''
    Return append_domain if set
    '''

    grain = {}

    if salt.utils.platform.is_proxy():
        return grain

    if 'append_domain' in __opts__:
        grain['append_domain'] = __opts__['append_domain']
    return grain


def ip_fqdn():
    '''
    Return ip address and FQDN grains
    '''
    if salt.utils.platform.is_proxy():
        return {}

    ret = {}
    ret['ipv4'] = salt.utils.network.ip_addrs(include_loopback=True)
    ret['ipv6'] = salt.utils.network.ip_addrs6(include_loopback=True)

    _fqdn = hostname()['fqdn']
    for socket_type, ipv_num in ((socket.AF_INET, '4'), (socket.AF_INET6, '6')):
        key = 'fqdn_ip' + ipv_num
        if not ret['ipv' + ipv_num]:
            ret[key] = []
        else:
            try:
                start_time = datetime.datetime.utcnow()
                info = socket.getaddrinfo(_fqdn, None, socket_type)
                ret[key] = list(set(item[4][0] for item in info))
            except socket.error:
                timediff = datetime.datetime.utcnow() - start_time
                if timediff.seconds > 5 and __opts__['__role'] == 'master':
                    log.warning(
                        'Unable to find IPv%s record for "%s" causing a %s '
                        'second timeout when rendering grains. Set the dns or '
                        '/etc/hosts for IPv%s to clear this.',
                        ipv_num, _fqdn, timediff, ipv_num
                    )
                ret[key] = []

    return ret


def ip_interfaces():
    '''
    Provide a dict of the connected interfaces and their ip addresses
    The addresses will be passed as a list for each interface
    '''
    # Provides:
    #   ip_interfaces

    if salt.utils.platform.is_proxy():
        return {}

    ret = {}
    ifaces = _get_interfaces()
    for face in ifaces:
        iface_ips = []
        for inet in ifaces[face].get('inet', []):
            if 'address' in inet:
                iface_ips.append(inet['address'])
        for inet in ifaces[face].get('inet6', []):
            if 'address' in inet:
                iface_ips.append(inet['address'])
        for secondary in ifaces[face].get('secondary', []):
            if 'address' in secondary:
                iface_ips.append(secondary['address'])
        ret[face] = iface_ips
    return {'ip_interfaces': ret}


def ip4_interfaces():
    '''
    Provide a dict of the connected interfaces and their ip4 addresses
    The addresses will be passed as a list for each interface
    '''
    # Provides:
    #   ip_interfaces

    if salt.utils.platform.is_proxy():
        return {}

    ret = {}
    ifaces = _get_interfaces()
    for face in ifaces:
        iface_ips = []
        for inet in ifaces[face].get('inet', []):
            if 'address' in inet:
                iface_ips.append(inet['address'])
        for secondary in ifaces[face].get('secondary', []):
            if 'address' in secondary:
                iface_ips.append(secondary['address'])
        ret[face] = iface_ips
    return {'ip4_interfaces': ret}


def ip6_interfaces():
    '''
    Provide a dict of the connected interfaces and their ip6 addresses
    The addresses will be passed as a list for each interface
    '''
    # Provides:
    #   ip_interfaces

    if salt.utils.platform.is_proxy():
        return {}

    ret = {}
    ifaces = _get_interfaces()
    for face in ifaces:
        iface_ips = []
        for inet in ifaces[face].get('inet6', []):
            if 'address' in inet:
                iface_ips.append(inet['address'])
        for secondary in ifaces[face].get('secondary', []):
            if 'address' in secondary:
                iface_ips.append(secondary['address'])
        ret[face] = iface_ips
    return {'ip6_interfaces': ret}


def hwaddr_interfaces():
    '''
    Provide a dict of the connected interfaces and their
    hw addresses (Mac Address)
    '''
    # Provides:
    #   hwaddr_interfaces
    ret = {}
    ifaces = _get_interfaces()
    for face in ifaces:
        if 'hwaddr' in ifaces[face]:
            ret[face] = ifaces[face]['hwaddr']
    return {'hwaddr_interfaces': ret}


def dns():
    '''
    Parse the resolver configuration file

     .. versionadded:: 2016.3.0
    '''
    # Provides:
    #   dns
    if salt.utils.platform.is_windows() or 'proxyminion' in __opts__:
        return {}

    resolv = salt.utils.dns.parse_resolv()
    for key in ('nameservers', 'ip4_nameservers', 'ip6_nameservers',
                'sortlist'):
        if key in resolv:
            resolv[key] = [six.text_type(i) for i in resolv[key]]

    return {'dns': resolv} if resolv else {}


def get_machine_id():
    '''
    Provide the machine-id for machine/virtualization combination
    '''
    # Provides:
    #   machine-id
    if platform.system() == 'AIX':
        return _aix_get_machine_id()

    locations = ['/etc/machine-id', '/var/lib/dbus/machine-id']
    existing_locations = [loc for loc in locations if os.path.exists(loc)]
    if not existing_locations:
        return {}
    else:
        with salt.utils.files.fopen(existing_locations[0]) as machineid:
            return {'machine_id': machineid.read().strip()}


def path():
    '''
    Return the path
    '''
    # Provides:
    #   path
    return {'path': os.environ.get('PATH', '').strip()}


def pythonversion():
    '''
    Return the Python version
    '''
    # Provides:
    #   pythonversion
    return {'pythonversion': list(sys.version_info)}


def pythonpath():
    '''
    Return the Python path
    '''
    # Provides:
    #   pythonpath
    return {'pythonpath': sys.path}


def pythonexecutable():
    '''
    Return the python executable in use
    '''
    # Provides:
    #   pythonexecutable
    return {'pythonexecutable': sys.executable}


def saltpath():
    '''
    Return the path of the salt module
    '''
    # Provides:
    #   saltpath
    salt_path = os.path.abspath(os.path.join(__file__, os.path.pardir))
    return {'saltpath': os.path.dirname(salt_path)}


def saltversion():
    '''
    Return the version of salt
    '''
    # Provides:
    #   saltversion
    from salt.version import __version__
    return {'saltversion': __version__}


def zmqversion():
    '''
    Return the zeromq version
    '''
    # Provides:
    #   zmqversion
    try:
        import zmq
        return {'zmqversion': zmq.zmq_version()}  # pylint: disable=no-member
    except ImportError:
        return {}


def saltversioninfo():
    '''
    Return the version_info of salt

     .. versionadded:: 0.17.0
    '''
    # Provides:
    #   saltversioninfo
    from salt.version import __version_info__
    return {'saltversioninfo': list(__version_info__)}


def _hw_data(osdata):
    '''
    Get system specific hardware data from dmidecode

    Provides
        biosversion
        productname
        manufacturer
        serialnumber
        biosreleasedate
        uuid

    .. versionadded:: 0.9.5
    '''

    if salt.utils.platform.is_proxy():
        return {}

    grains = {}
    if osdata['kernel'] == 'Linux' and os.path.exists('/sys/class/dmi/id'):
        # On many Linux distributions basic firmware information is available via sysfs
        # requires CONFIG_DMIID to be enabled in the Linux kernel configuration
        sysfs_firmware_info = {
            'biosversion': 'bios_version',
            'productname': 'product_name',
            'manufacturer': 'sys_vendor',
            'biosreleasedate': 'bios_date',
            'uuid': 'product_uuid',
            'serialnumber': 'product_serial'
        }
        for key, fw_file in sysfs_firmware_info.items():
            contents_file = os.path.join('/sys/class/dmi/id', fw_file)
            if os.path.exists(contents_file):
                try:
                    with salt.utils.files.fopen(contents_file, 'r') as ifile:
                        grains[key] = salt.utils.stringutils.to_unicode(ifile.read().strip(), errors='replace')
                        if key == 'uuid':
                            grains['uuid'] = grains['uuid'].lower()
                except (IOError, OSError) as err:
                    # PermissionError is new to Python 3, but corresponds to the EACESS and
                    # EPERM error numbers. Use those instead here for PY2 compatibility.
                    if err.errno == EACCES or err.errno == EPERM:
                        # Skip the grain if non-root user has no access to the file.
                        pass
    elif salt.utils.path.which_bin(['dmidecode', 'smbios']) is not None and not (
            salt.utils.platform.is_smartos() or
            (  # SunOS on SPARC - 'smbios: failed to load SMBIOS: System does not export an SMBIOS table'
                osdata['kernel'] == 'SunOS' and
                osdata['cpuarch'].startswith('sparc')
            )):
        # On SmartOS (possibly SunOS also) smbios only works in the global zone
        # smbios is also not compatible with linux's smbios (smbios -s = print summarized)
        grains = {
            'biosversion': __salt__['smbios.get']('bios-version'),
            'productname': __salt__['smbios.get']('system-product-name'),
            'manufacturer': __salt__['smbios.get']('system-manufacturer'),
            'biosreleasedate': __salt__['smbios.get']('bios-release-date'),
            'uuid': __salt__['smbios.get']('system-uuid')
        }
        grains = dict([(key, val) for key, val in grains.items() if val is not None])
        uuid = __salt__['smbios.get']('system-uuid')
        if uuid is not None:
            grains['uuid'] = uuid.lower()
        for serial in ('system-serial-number', 'chassis-serial-number', 'baseboard-serial-number'):
            serial = __salt__['smbios.get'](serial)
            if serial is not None:
                grains['serialnumber'] = serial
                break
    elif salt.utils.path.which_bin(['fw_printenv']) is not None:
        # ARM Linux devices expose UBOOT env variables via fw_printenv
        hwdata = {
            'manufacturer': 'manufacturer',
            'serialnumber': 'serial#',
        }
        for grain_name, cmd_key in six.iteritems(hwdata):
            result = __salt__['cmd.run_all']('fw_printenv {0}'.format(cmd_key))
            if result['retcode'] == 0:
                uboot_keyval = result['stdout'].split('=')
                grains[grain_name] = _clean_value(grain_name, uboot_keyval[1])
    elif osdata['kernel'] == 'FreeBSD':
        # On FreeBSD /bin/kenv (already in base system)
        # can be used instead of dmidecode
        kenv = salt.utils.path.which('kenv')
        if kenv:
            # In theory, it will be easier to add new fields to this later
            fbsd_hwdata = {
                'biosversion': 'smbios.bios.version',
                'manufacturer': 'smbios.system.maker',
                'serialnumber': 'smbios.system.serial',
                'productname': 'smbios.system.product',
                'biosreleasedate': 'smbios.bios.reldate',
                'uuid': 'smbios.system.uuid',
            }
            for key, val in six.iteritems(fbsd_hwdata):
                value = __salt__['cmd.run']('{0} {1}'.format(kenv, val))
                grains[key] = _clean_value(key, value)
    elif osdata['kernel'] == 'OpenBSD':
        sysctl = salt.utils.path.which('sysctl')
        hwdata = {'biosversion': 'hw.version',
                  'manufacturer': 'hw.vendor',
                  'productname': 'hw.product',
                  'serialnumber': 'hw.serialno',
                  'uuid': 'hw.uuid'}
        for key, oid in six.iteritems(hwdata):
            value = __salt__['cmd.run']('{0} -n {1}'.format(sysctl, oid))
            if not value.endswith(' value is not available'):
                grains[key] = _clean_value(key, value)
    elif osdata['kernel'] == 'NetBSD':
        sysctl = salt.utils.path.which('sysctl')
        nbsd_hwdata = {
            'biosversion': 'machdep.dmi.board-version',
            'manufacturer': 'machdep.dmi.system-vendor',
            'serialnumber': 'machdep.dmi.system-serial',
            'productname': 'machdep.dmi.system-product',
            'biosreleasedate': 'machdep.dmi.bios-date',
            'uuid': 'machdep.dmi.system-uuid',
        }
        for key, oid in six.iteritems(nbsd_hwdata):
            result = __salt__['cmd.run_all']('{0} -n {1}'.format(sysctl, oid))
            if result['retcode'] == 0:
                grains[key] = _clean_value(key, result['stdout'])
    elif osdata['kernel'] == 'Darwin':
        grains['manufacturer'] = 'Apple Inc.'
        sysctl = salt.utils.path.which('sysctl')
        hwdata = {'productname': 'hw.model'}
        for key, oid in hwdata.items():
            value = __salt__['cmd.run']('{0} -b {1}'.format(sysctl, oid))
            if not value.endswith(' is invalid'):
                grains[key] = _clean_value(key, value)
    elif osdata['kernel'] == 'SunOS' and osdata['cpuarch'].startswith('sparc'):
        # Depending on the hardware model, commands can report different bits
        # of information.  With that said, consolidate the output from various
        # commands and attempt various lookups.
        data = ""
        for (cmd, args) in (('/usr/sbin/prtdiag', '-v'), ('/usr/sbin/prtconf', '-vp'), ('/usr/sbin/virtinfo', '-a')):
            if salt.utils.path.which(cmd):  # Also verifies that cmd is executable
                data += __salt__['cmd.run']('{0} {1}'.format(cmd, args))
                data += '\n'

        sn_regexes = [
            re.compile(r) for r in [
                r'(?im)^\s*Chassis\s+Serial\s+Number\n-+\n(\S+)',  # prtdiag
                r'(?im)^\s*chassis-sn:\s*(\S+)',  # prtconf
                r'(?im)^\s*Chassis\s+Serial#:\s*(\S+)',  # virtinfo
            ]
        ]

        obp_regexes = [
            re.compile(r) for r in [
                r'(?im)^\s*System\s+PROM\s+revisions.*\nVersion\n-+\nOBP\s+(\S+)\s+(\S+)',  # prtdiag
                r'(?im)^\s*version:\s*\'OBP\s+(\S+)\s+(\S+)',  # prtconf
            ]
        ]

        fw_regexes = [
            re.compile(r) for r in [
                r'(?im)^\s*Sun\s+System\s+Firmware\s+(\S+)\s+(\S+)',  # prtdiag
            ]
        ]

        uuid_regexes = [
            re.compile(r) for r in [
                r'(?im)^\s*Domain\s+UUID:\s*(\S+)',  # virtinfo
            ]
        ]

        manufacture_regexes = [
            re.compile(r) for r in [
                r'(?im)^\s*System\s+Configuration:\s*(.*)(?=sun)',  # prtdiag
            ]
        ]

        product_regexes = [
            re.compile(r) for r in [
                r'(?im)^\s*System\s+Configuration:\s*.*?sun\d\S+[^\S\r\n]*(.*)',  # prtdiag
                r'(?im)^[^\S\r\n]*banner-name:[^\S\r\n]*(.*)',  # prtconf
                r'(?im)^[^\S\r\n]*product-name:[^\S\r\n]*(.*)',  # prtconf
            ]
        ]

        sn_regexes = [
            re.compile(r) for r in [
                r'(?im)Chassis\s+Serial\s+Number\n-+\n(\S+)',  # prtdiag
                r'(?i)Chassis\s+Serial#:\s*(\S+)',  # virtinfo
                r'(?i)chassis-sn:\s*(\S+)',  # prtconf
            ]
        ]

        obp_regexes = [
            re.compile(r) for r in [
                r'(?im)System\s+PROM\s+revisions.*\nVersion\n-+\nOBP\s+(\S+)\s+(\S+)',  # prtdiag
                r'(?im)version:\s*\'OBP\s+(\S+)\s+(\S+)',  # prtconf
            ]
        ]

        fw_regexes = [
            re.compile(r) for r in [
                r'(?i)Sun\s+System\s+Firmware\s+(\S+)\s+(\S+)',  # prtdiag
            ]
        ]

        uuid_regexes = [
            re.compile(r) for r in [
                r'(?i)Domain\s+UUID:\s+(\S+)',  # virtinfo
            ]
        ]

        for regex in sn_regexes:
            res = regex.search(data)
            if res and len(res.groups()) >= 1:
                grains['serialnumber'] = res.group(1).strip().replace("'", "")
                break

        for regex in obp_regexes:
            res = regex.search(data)
            if res and len(res.groups()) >= 1:
                obp_rev, obp_date = res.groups()[0:2]  # Limit the number in case we found the data in multiple places
                grains['biosversion'] = obp_rev.strip().replace("'", "")
                grains['biosreleasedate'] = obp_date.strip().replace("'", "")

        for regex in fw_regexes:
            res = regex.search(data)
            if res and len(res.groups()) >= 1:
                fw_rev, fw_date = res.groups()[0:2]
                grains['systemfirmware'] = fw_rev.strip().replace("'", "")
                grains['systemfirmwaredate'] = fw_date.strip().replace("'", "")
                break

        for regex in uuid_regexes:
            res = regex.search(data)
            if res and len(res.groups()) >= 1:
                grains['uuid'] = res.group(1).strip().replace("'", "")
                break

        for regex in manufacture_regexes:
            res = regex.search(data)
            if res and len(res.groups()) >= 1:
                grains['manufacture'] = res.group(1).strip().replace("'", "")
                break

        for regex in product_regexes:
            res = regex.search(data)
            if res and len(res.groups()) >= 1:
                t_productname = res.group(1).strip().replace("'", "")
                if t_productname:
                    grains['product'] = t_productname
                    grains['productname'] = t_productname
                    break
    elif osdata['kernel'] == 'AIX':
        cmd = salt.utils.path.which('prtconf')
        if cmd:
            data = __salt__['cmd.run']('{0}'.format(cmd)) + os.linesep
            for dest, regstring in (('serialnumber', r'(?im)^\s*Machine\s+Serial\s+Number:\s+(\S+)'),
                                    ('systemfirmware', r'(?im)^\s*Firmware\s+Version:\s+(.*)')):
                for regex in [re.compile(r) for r in [regstring]]:
                    res = regex.search(data)
                    if res and len(res.groups()) >= 1:
                        grains[dest] = res.group(1).strip().replace("'", '')

            product_regexes = [re.compile(r'(?im)^\s*System\s+Model:\s+(\S+)')]
            for regex in product_regexes:
                res = regex.search(data)
                if res and len(res.groups()) >= 1:
                    grains['manufacturer'], grains['productname'] = res.group(1).strip().replace("'", "").split(",")
                    break
        else:
            log.error('The \'prtconf\' binary was not found in $PATH.')

    return grains


def get_server_id():
    '''
    Provides an integer based on the FQDN of a machine.
    Useful as server-id in MySQL replication or anywhere else you'll need an ID
    like this.
    '''
    # Provides:
    #   server_id

    if salt.utils.platform.is_proxy():
        return {}
    id_ = __opts__.get('id', '')
    id_hash = None
    py_ver = sys.version_info[:2]
    if py_ver >= (3, 3):
        # Python 3.3 enabled hash randomization, so we need to shell out to get
        # a reliable hash.
        id_hash = __salt__['cmd.run'](
            [sys.executable, '-c', 'print(hash("{0}"))'.format(id_)],
            env={'PYTHONHASHSEED': '0'}
        )
        try:
            id_hash = int(id_hash)
        except (TypeError, ValueError):
            log.debug(
                'Failed to hash the ID to get the server_id grain. Result of '
                'hash command: %s', id_hash
            )
            id_hash = None
    if id_hash is None:
        # Python < 3.3 or error encountered above
        id_hash = hash(id_)

    return {'server_id': abs(id_hash % (2 ** 31))}


def get_master():
    '''
    Provides the minion with the name of its master.
    This is useful in states to target other services running on the master.
    '''
    # Provides:
    #   master
    return {'master': __opts__.get('master', '')}


def default_gateway():
    '''
    Populates grains which describe whether a server has a default gateway
    configured or not. Uses `ip -4 route show` and `ip -6 route show` and greps
    for a `default` at the beginning of any line. Assuming the standard
    `default via <ip>` format for default gateways, it will also parse out the
    ip address of the default gateway, and put it in ip4_gw or ip6_gw.

    If the `ip` command is unavailable, no grains will be populated.

    Currently does not support multiple default gateways. The grains will be
    set to the first default gateway found.

    List of grains:

        ip4_gw: True  # ip/True/False if default ipv4 gateway
        ip6_gw: True  # ip/True/False if default ipv6 gateway
        ip_gw: True   # True if either of the above is True, False otherwise
    '''
    grains = {}
    ip_bin = salt.utils.path.which('ip')
    if not ip_bin:
        return {}
    grains['ip_gw'] = False
    grains['ip4_gw'] = False
    grains['ip6_gw'] = False
    for ip_version in ('4', '6'):
        try:
            out = __salt__['cmd.run']([ip_bin, '-' + ip_version, 'route', 'show'])
            for line in out.splitlines():
                if line.startswith('default'):
                    grains['ip_gw'] = True
                    grains['ip{0}_gw'.format(ip_version)] = True
                    try:
                        via, gw_ip = line.split()[1:3]
                    except ValueError:
                        pass
                    else:
                        if via == 'via':
                            grains['ip{0}_gw'.format(ip_version)] = gw_ip
                    break
        except Exception:
            continue
    return grains<|MERGE_RESOLUTION|>--- conflicted
+++ resolved
@@ -1170,11 +1170,8 @@
         except IndexError:
             log.debug('Motherboard info not available on this system')
 
-<<<<<<< HEAD
         os_release = platform.release()
         kernel_version = platform.version()
-=======
->>>>>>> 858cfac1
         info = salt.utils.win_osinfo.get_os_version_info()
 
         service_pack = None
