--- conflicted
+++ resolved
@@ -225,13 +225,6 @@
         )
     else:
         return __salt__['cmd.retcode'](
-<<<<<<< HEAD
-            'locale-gen "{0}"'.format(locale)
-        )
-=======
             'locale-gen "{0}"'.format(locale),
             python_shell=False
-        )
-
-    return False
->>>>>>> 9b8e007d
+        )