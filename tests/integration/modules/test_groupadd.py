--- conflicted
+++ resolved
@@ -14,12 +14,8 @@
 # Import Salt libs
 from salt.ext import six
 from salt.ext.six.moves import range
-<<<<<<< HEAD
 import salt.utils.files
 import salt.utils.stringutils
-=======
-import salt.utils
->>>>>>> 19414262
 
 
 @skip_if_not_root
@@ -213,15 +209,6 @@
         self.run_function('user.add', [self._user])
         self.assertTrue(self.run_function('group.adduser', [self._group, self._user]))
         group_info = self.run_function('group.info', [self._group])
-<<<<<<< HEAD
-        self.assertIn(self._user, group_info['members'])
-        # try to add a non existing user
-        self.assertFalse(self.run_function('group.adduser', [self._group, self._no_user]))
-        # try to add a user to non existing group
-        self.assertFalse(self.run_function('group.adduser', [self._no_group, self._user]))
-        # try to add a non existing user to a non existing group
-        self.assertFalse(self.run_function('group.adduser', [self._no_group, self._no_user]))
-=======
         self.assertIn(self._user, str(group_info['members']))
         if self.os_grain['kernel'] == 'Windows':
             no_group = self.run_function('group.adduser', [self._no_group, self._no_user])
@@ -237,7 +224,6 @@
             self.assertFalse(self.run_function('group.adduser', [self._no_group, self._user]))
             # try add a non existing user to a non existing group
             self.assertFalse(self.run_function('group.adduser', [self._no_group, self._no_user]))
->>>>>>> 19414262
 
     def test_deluser(self):
         '''
