--- conflicted
+++ resolved
@@ -199,15 +199,9 @@
         ret[0]['minions'] = sorted(ret[0]['minions'])
 
         # TODO: verify pub function? Maybe look at how we test the publisher
-<<<<<<< HEAD
         self.assertEqual(len(ret), 1)
         self.assertIn('jid', ret[0])
         self.assertEqual(ret[0]['minions'], sorted(['minion', 'sub_minion']))
-=======
-        self.assertEqual(len(response_obj['return']), 1)
-        self.assertIn('jid', response_obj['return'][0])
-        self.assertEqual(set(response_obj['return'][0]['minions']), set(['minion', 'sub_minion']))
->>>>>>> 9a2aca46
 
     def test_multi_local_async_post(self):
         low = [{'client': 'local_async',
@@ -228,7 +222,6 @@
                               )
 
         response_obj = json.loads(response.body)
-<<<<<<< HEAD
         ret = response_obj['return']
         ret[0]['minions'] = sorted(ret[0]['minions'])
         ret[1]['minions'] = sorted(ret[1]['minions'])
@@ -238,13 +231,6 @@
         self.assertIn('jid', ret[1])
         self.assertEqual(ret[0]['minions'], sorted(['minion', 'sub_minion']))
         self.assertEqual(ret[1]['minions'], sorted(['minion', 'sub_minion']))
-=======
-        self.assertEqual(len(response_obj['return']), 2)
-        self.assertIn('jid', response_obj['return'][0])
-        self.assertIn('jid', response_obj['return'][1])
-        self.assertEqual(set(response_obj['return'][0]['minions']), set(['minion', 'sub_minion']))
-        self.assertEqual(set(response_obj['return'][1]['minions']), set(['minion', 'sub_minion']))
->>>>>>> 9a2aca46
 
     def test_multi_local_async_post_multitoken(self):
         low = [{'client': 'local_async',
@@ -272,7 +258,6 @@
                               )
 
         response_obj = json.loads(response.body)
-<<<<<<< HEAD
         ret = response_obj['return']
         ret[0]['minions'] = sorted(ret[0]['minions'])
         ret[1]['minions'] = sorted(ret[1]['minions'])
@@ -283,14 +268,6 @@
         self.assertIn('Failed to authenticate', ret[2])  # bad auth
         self.assertEqual(ret[0]['minions'], sorted(['minion', 'sub_minion']))
         self.assertEqual(ret[1]['minions'], sorted(['minion', 'sub_minion']))
-=======
-        self.assertEqual(len(response_obj['return']), 3)  # make sure we got 3 responses
-        self.assertIn('jid', response_obj['return'][0])  # the first 2 are regular returns
-        self.assertIn('jid', response_obj['return'][1])
-        self.assertIn('Failed to authenticate', response_obj['return'][2])  # bad auth
-        self.assertEqual(set(response_obj['return'][0]['minions']), set(['minion', 'sub_minion']))
-        self.assertEqual(set(response_obj['return'][1]['minions']), set(['minion', 'sub_minion']))
->>>>>>> 9a2aca46
 
     def test_simple_local_async_post_no_tgt(self):
         low = [{'client': 'local_async',
@@ -386,15 +363,9 @@
         ret[0]['minions'] = sorted(ret[0]['minions'])
 
         # TODO: verify pub function? Maybe look at how we test the publisher
-<<<<<<< HEAD
         self.assertEqual(len(ret), 1)
         self.assertIn('jid', ret[0])
         self.assertEqual(ret[0]['minions'], sorted(['minion', 'sub_minion']))
-=======
-        self.assertEqual(len(response_obj['return']), 1)
-        self.assertIn('jid', response_obj['return'][0])
-        self.assertEqual(set(response_obj['return'][0]['minions']), set(['minion', 'sub_minion']))
->>>>>>> 9a2aca46
 
     def test_post_with_client(self):
         # get a token for this test
@@ -416,15 +387,9 @@
         ret[0]['minions'] = sorted(ret[0]['minions'])
 
         # TODO: verify pub function? Maybe look at how we test the publisher
-<<<<<<< HEAD
         self.assertEqual(len(ret), 1)
         self.assertIn('jid', ret[0])
         self.assertEqual(ret[0]['minions'], sorted(['minion', 'sub_minion']))
-=======
-        self.assertEqual(len(response_obj['return']), 1)
-        self.assertIn('jid', response_obj['return'][0])
-        self.assertEqual(set(response_obj['return'][0]['minions']), set(['minion', 'sub_minion']))
->>>>>>> 9a2aca46
 
     def test_post_with_incorrect_client(self):
         '''
