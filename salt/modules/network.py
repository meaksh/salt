--- conflicted
+++ resolved
@@ -38,10 +38,6 @@
     # Disable on Windows, a specific file module exists:
     if salt.utils.is_windows():
         return (False, 'The network execution module cannot be loaded on Windows: use win_network instead.')
-<<<<<<< HEAD
-
-=======
->>>>>>> d8e1663e
     return True
 
 
