# -*- coding: utf-8 -*-
'''
Support for reboot, shutdown, etc on POSIX-like systems.

.. note::

    If you have configured a wrapper such as ``molly-guard`` to
    intercept *interactive* shutdown commands, be aware that calling
    ``system.halt``, ``system.poweroff``, ``system.reboot``, and
    ``system.shutdown`` with ``salt-call`` will hang indefinitely
    while the wrapper script waits for user input. Calling them with
    ``salt`` will work as expected.

'''
from __future__ import absolute_import

# Import Python libs
from datetime import datetime, timedelta, tzinfo
import re
import os.path

# Import Salt libs
import salt.utils.files
import salt.utils.path
import salt.utils.platform
from salt.exceptions import CommandExecutionError, SaltInvocationError

# Import 3rd-party libs
from salt.ext import six

__virtualname__ = 'system'


def __virtual__():
    '''
    Only supported on POSIX-like systems
    Windows, Solaris, and Mac have their own modules
    '''
    if salt.utils.platform.is_windows():
        return (False, 'This module is not available on Windows')

    if salt.utils.platform.is_darwin():
        return (False, 'This module is not available on Mac OS')

    if salt.utils.platform.is_sunos():
        return (False, 'This module is not available on SunOS')

    return __virtualname__


def halt():
    '''
    Halt a running system

    CLI Example:

    .. code-block:: bash

        salt '*' system.halt
    '''
    cmd = ['halt']
    ret = __salt__['cmd.run'](cmd, python_shell=False)
    return ret


def init(runlevel):
    '''
    Change the system runlevel on sysV compatible systems

    CLI Example:

    .. code-block:: bash

        salt '*' system.init 3
    '''
    cmd = ['init', '{0}'.format(runlevel)]
    ret = __salt__['cmd.run'](cmd, python_shell=False)
    return ret


def poweroff():
    '''
    Poweroff a running system

    CLI Example:

    .. code-block:: bash

        salt '*' system.poweroff
    '''
    cmd = ['poweroff']
    ret = __salt__['cmd.run'](cmd, python_shell=False)
    return ret


def reboot(at_time=None):
    '''
    Reboot the system

    at_time
        The wait time in minutes before the system will be rebooted.

    CLI Example:

    .. code-block:: bash

        salt '*' system.reboot
    '''
    cmd = ['shutdown', '-r', ('{0}'.format(at_time) if at_time else 'now')]
    ret = __salt__['cmd.run'](cmd, python_shell=False)
    return ret


def shutdown(at_time=None):
    '''
    Shutdown a running system

    at_time
        The wait time in minutes before the system will be shutdown.

    CLI Example:

    .. code-block:: bash

        salt '*' system.shutdown 5
    '''
    cmd = ['shutdown', '-h', ('{0}'.format(at_time) if at_time else 'now')]
    ret = __salt__['cmd.run'](cmd, python_shell=False)
    return ret


def _date_bin_set_datetime(new_date):
    '''
    set the system date/time using the date command

    Note using a strictly posix-compliant date binary we can only set the date
    up to the minute.
    '''
    cmd = ['date']

    # if there is a timezone in the datetime object use that offset
    # This will modify the new_date to be the equivalent time in UTC
    if new_date.utcoffset() is not None:
        new_date = new_date - new_date.utcoffset()
        new_date = new_date.replace(tzinfo=_FixedOffset(0))
        cmd.append('-u')

    # the date can be set in the following format:
    # Note that setting the time with a resolution of seconds
    # is not a posix feature, so we will attempt it and if it
    # fails we will try again only using posix features

    # date MMDDhhmm[[CC]YY[.ss]]
    non_posix = ("{1:02}{2:02}{3:02}{4:02}{0:04}.{5:02}"
                 .format(*new_date.timetuple()))
    non_posix_cmd = cmd + [non_posix]

    ret_non_posix = __salt__['cmd.run_all'](non_posix_cmd, python_shell=False)
    if ret_non_posix['retcode'] != 0:
        # We will now try the command again following posix
        # date MMDDhhmm[[CC]YY]
        posix = " {1:02}{2:02}{3:02}{4:02}{0:04}".format(*new_date.timetuple())
        posix_cmd = cmd + [posix]

        ret_posix = __salt__['cmd.run_all'](posix_cmd, python_shell=False)
        if ret_posix['retcode'] != 0:
            # if both fail it's likely an invalid date string
            # so we will give back the error from the first attempt
            msg = 'date failed: {0}'.format(ret_non_posix['stderr'])
            raise CommandExecutionError(msg)
    return True


def has_settable_hwclock():
    '''
    Returns True if the system has a hardware clock capable of being
    set from software.

    CLI Example:

    salt '*' system.has_settable_hwclock
    '''
<<<<<<< HEAD
    if salt.utils.path.which_bin(['hwclock']) is not None:
        res = __salt__['cmd.run_all'](['hwclock', '--test', '--systohc'], python_shell=False)
=======
    if salt.utils.which_bin(['hwclock']) is not None:
        res = __salt__['cmd.run_all'](
            ['hwclock', '--test', '--systohc'], python_shell=False,
            output_loglevel='quiet', ignore_retcode=True
        )
>>>>>>> 47d982fd
        return res['retcode'] == 0
    return False


def _swclock_to_hwclock():
    '''
    Set hardware clock to value of software clock.
    '''
    res = __salt__['cmd.run_all'](['hwclock', '--systohc'], python_shell=False)
    if res['retcode'] != 0:
        msg = 'hwclock failed to set hardware clock from software clock: {0}'.format(res['stderr'])
        raise CommandExecutionError(msg)
    return True


def _try_parse_datetime(time_str, fmts):
    '''
    Attempts to parse the input time_str as a date.

    :param str time_str: A string representing the time
    :param list fmts: A list of date format strings.

    :return: Returns a datetime object if parsed properly. Otherwise None
    :rtype datetime:
    '''
    result = None
    for fmt in fmts:
        try:
            result = datetime.strptime(time_str, fmt)
            break
        except ValueError:
            pass
    return result


def _offset_to_min(utc_offset):
    '''
    Helper function that converts the utc offset string into number of minutes
    offset. Input is in form "[+-]?HHMM". Example valid inputs are "+0500"
    "-0300" and "0800". These would return -300, 180, 480 respectively.
    '''
    match = re.match(r"^([+-])?(\d\d)(\d\d)$", utc_offset)
    if not match:
        raise SaltInvocationError("Invalid UTC offset")

    sign = -1 if match.group(1) == '-' else 1
    hours_offset = int(match.group(2))
    minutes_offset = int(match.group(3))
    total_offset = sign * (hours_offset * 60 + minutes_offset)
    return total_offset


def _get_offset_time(utc_offset):
    '''
    Will return the current time adjusted using the input timezone offset.

    :rtype datetime:
    '''
    if utc_offset is not None:
        minutes = _offset_to_min(utc_offset)
        offset = timedelta(minutes=minutes)
        offset_time = datetime.utcnow() + offset
        offset_time = offset_time.replace(tzinfo=_FixedOffset(minutes))
    else:
        offset_time = datetime.now()
    return offset_time


def get_system_time(utc_offset=None):
    '''
    Get the system time.

    :param str utc_offset: The utc offset in 4 digit (+0600) format with an
    optional sign (+/-).  Will default to None which will use the local
    timezone. To set the time based off of UTC use "'+0000'". Note: if being
    passed through the command line will need to be quoted twice to allow
    negative offsets.
    :return: Returns the system time in HH:MM:SS AM/PM format.
    :rtype: str

    CLI Example:

    .. code-block:: bash

        salt '*' system.get_system_time
    '''
    offset_time = _get_offset_time(utc_offset)
    return datetime.strftime(offset_time, "%I:%M:%S %p")


def set_system_time(newtime, utc_offset=None):
    '''
    Set the system time.

    :param str newtime:
        The time to set. Can be any of the following formats.
        - HH:MM:SS AM/PM
        - HH:MM AM/PM
        - HH:MM:SS (24 hour)
        - HH:MM (24 hour)

        Note that the salt command line parser parses the date/time
        before we obtain the argument (preventing us from doing utc)
        Therefore the argument must be passed in as a string.
        Meaning you may have to quote the text twice from the command line.

    :param str utc_offset: The utc offset in 4 digit (+0600) format with an
    optional sign (+/-).  Will default to None which will use the local
    timezone. To set the time based off of UTC use "'+0000'". Note: if being
    passed through the command line will need to be quoted twice to allow
    negative offsets.
    :return: Returns True if successful. Otherwise False.
    :rtype: bool

    CLI Example:

    .. code-block:: bash

        salt '*' system.set_system_time "'11:20'"
    '''
    fmts = ['%I:%M:%S %p', '%I:%M %p', '%H:%M:%S', '%H:%M']
    dt_obj = _try_parse_datetime(newtime, fmts)
    if dt_obj is None:
        return False

    return set_system_date_time(hours=dt_obj.hour, minutes=dt_obj.minute,
                                seconds=dt_obj.second, utc_offset=utc_offset)


def get_system_date_time(utc_offset=None):
    '''
    Get the system date/time.

    :param str utc_offset: The utc offset in 4 digit (+0600) format with an
    optional sign (+/-).  Will default to None which will use the local
    timezone. To set the time based off of UTC use "'+0000'". Note: if being
    passed through the command line will need to be quoted twice to allow
    negative offsets.
    :return: Returns the system time in YYYY-MM-DD hh:mm:ss format.
    :rtype: str

    CLI Example:

    .. code-block:: bash

        salt '*' system.get_system_date_time "'-0500'"
    '''
    offset_time = _get_offset_time(utc_offset)
    return datetime.strftime(offset_time, "%Y-%m-%d %H:%M:%S")


def set_system_date_time(years=None,
                         months=None,
                         days=None,
                         hours=None,
                         minutes=None,
                         seconds=None,
                         utc_offset=None):
    '''
    Set the system date and time. Each argument is an element of the date, but
    not required. If an element is not passed, the current system value for
    that element will be used. For example, if you don't pass the year, the
    current system year will be used. (Used by set_system_date and
    set_system_time)

    Updates hardware clock, if present, in addition to software
    (kernel) clock.

    :param int years: Years digit, ie: 2015
    :param int months: Months digit: 1 - 12
    :param int days: Days digit: 1 - 31
    :param int hours: Hours digit: 0 - 23
    :param int minutes: Minutes digit: 0 - 59
    :param int seconds: Seconds digit: 0 - 59
    :param str utc_offset: The utc offset in 4 digit (+0600) format with an
    optional sign (+/-).  Will default to None which will use the local
    timezone. To set the time based off of UTC use "'+0000'". Note: if being
    passed through the command line will need to be quoted twice to allow
    negative offsets.
    :return: True if successful. Otherwise False.
    :rtype: bool

    CLI Example:

    .. code-block:: bash

        salt '*' system.set_system_date_time 2015 5 12 11 37 53 "'-0500'"
    '''
    # Get the current date/time
    date_time = _get_offset_time(utc_offset)

    # Check for passed values. If not passed, use current values
    if years is None:
        years = date_time.year
    if months is None:
        months = date_time.month
    if days is None:
        days = date_time.day
    if hours is None:
        hours = date_time.hour
    if minutes is None:
        minutes = date_time.minute
    if seconds is None:
        seconds = date_time.second

    try:
        new_datetime = datetime(years, months, days, hours, minutes, seconds, 0,
                                date_time.tzinfo)
    except ValueError as err:
        raise SaltInvocationError(err.message)

    if not _date_bin_set_datetime(new_datetime):
        return False

    if has_settable_hwclock():
        # Now that we've successfully set the software clock, we should
        # update hardware clock for time to persist though reboot.
        return _swclock_to_hwclock()

    return True


def get_system_date(utc_offset=None):
    '''
    Get the system date

    :param str utc_offset: The utc offset in 4 digit (+0600) format with an
    optional sign (+/-).  Will default to None which will use the local
    timezone. To set the time based off of UTC use "'+0000'". Note: if being
    passed through the command line will need to be quoted twice to allow
    negative offsets.
    :return: Returns the system date.
    :rtype: str

    CLI Example:

    .. code-block:: bash

        salt '*' system.get_system_date
    '''
    offset_time = _get_offset_time(utc_offset)
    return datetime.strftime(offset_time, "%a %m/%d/%Y")


def set_system_date(newdate, utc_offset=None):
    '''
    Set the system date. Use <mm-dd-yy> format for the date.

    :param str newdate:
        The date to set. Can be any of the following formats
        - YYYY-MM-DD
        - MM-DD-YYYY
        - MM-DD-YY
        - MM/DD/YYYY
        - MM/DD/YY
        - YYYY/MM/DD

    CLI Example:

    .. code-block:: bash

        salt '*' system.set_system_date '03-28-13'
    '''
    fmts = ['%Y-%m-%d', '%m-%d-%Y', '%m-%d-%y',
            '%m/%d/%Y', '%m/%d/%y', '%Y/%m/%d']

    # Get date/time object from newdate
    dt_obj = _try_parse_datetime(newdate, fmts)
    if dt_obj is None:
        raise SaltInvocationError("Invalid date format")

    # Set time using set_system_date_time()
    return set_system_date_time(years=dt_obj.year, months=dt_obj.month,
                                days=dt_obj.day, utc_offset=utc_offset)


# Class from: <https://docs.python.org/2.7/library/datetime.html>

# A class building tzinfo objects for fixed-offset time zones.
# Note that _FixedOffset(0) is a way to build a UTC tzinfo object.

class _FixedOffset(tzinfo):
    """
    Fixed offset in minutes east from UTC.
    """

    def __init__(self, offset):
        super(self.__class__, self).__init__()
        self.__offset = timedelta(minutes=offset)

    def utcoffset(self, dt):  # pylint: disable=W0613
        return self.__offset

    def tzname(self, dt):  # pylint: disable=W0613
        return None

    def dst(self, dt):  # pylint: disable=W0613
        return timedelta(0)


def _strip_quotes(str_q):
    '''
    Helper function to strip off the ' or " off of a string
    '''
    if str_q[0] == str_q[-1] and str_q.startswith(("'", '"')):
        return str_q[1:-1]
    return str_q


def get_computer_desc():
    '''
    Get PRETTY_HOSTNAME value stored in /etc/machine-info
    If this file doesn't exist or the variable doesn't exist
    return False.

    :return: Value of PRETTY_HOSTNAME if this does not exist False.
    :rtype: str

    CLI Example:

    .. code-block:: bash

        salt '*' system.get_computer_desc
    '''
    desc = None
    hostname_cmd = salt.utils.path.which('hostnamectl')
    if hostname_cmd:
        desc = __salt__['cmd.run'](
            [hostname_cmd, 'status', '--pretty'],
            python_shell=False
        )
    else:
        pattern = re.compile(r'^\s*PRETTY_HOSTNAME=(.*)$')
        try:
            with salt.utils.files.fopen('/etc/machine-info', 'r') as mach_info:
                for line in mach_info.readlines():
                    match = pattern.match(line)
                    if match:
                        # get rid of whitespace then strip off quotes
                        desc = _strip_quotes(match.group(1).strip())
                        # no break so we get the last occurance
        except IOError:
            return False
    if six.PY3:
        desc = desc.replace('\\"', '"')
    else:
        desc = desc.replace('\\"', '"').decode('string_escape')
    return desc


def set_computer_desc(desc):
    '''
    Set PRETTY_HOSTNAME value stored in /etc/machine-info
    This will create the file if it does not exist. If
    it is unable to create or modify this file returns False.

    :param str desc: The computer description
    :return: False on failure. True if successful.

    CLI Example:

    .. code-block:: bash

        salt '*' system.set_computer_desc "Michael's laptop"
    '''
    if six.PY3:
        desc = desc.replace('"', '\\"')
    else:
        desc = desc.encode('string_escape').replace('"', '\\"')
    hostname_cmd = salt.utils.path.which('hostnamectl')
    if hostname_cmd:
        result = __salt__['cmd.retcode'](
            [hostname_cmd, 'set-hostname', '--pretty', desc],
            python_shell=False
        )
        return True if result == 0 else False

    if not os.path.isfile('/etc/machine-info'):
        with salt.utils.files.fopen('/etc/machine-info', 'w'):
            pass

    is_pretty_hostname_found = False
    pattern = re.compile(r'^\s*PRETTY_HOSTNAME=(.*)$')
    new_line = 'PRETTY_HOSTNAME="{0}"'.format(desc)
    try:
        with salt.utils.files.fopen('/etc/machine-info', 'r+') as mach_info:
            lines = mach_info.readlines()
            for i, line in enumerate(lines):
                if pattern.match(line):
                    is_pretty_hostname_found = True
                    lines[i] = new_line
            if not is_pretty_hostname_found:
                lines.append(new_line)
            # time to write our changes to the file
            mach_info.seek(0, 0)
            mach_info.truncate()
            mach_info.write(''.join(lines))
            mach_info.write('\n')
            return True
    except IOError:
        return False


def set_computer_name(hostname):
    '''
    Modify hostname.

    CLI Example:

    .. code-block:: bash

        salt '*' system.set_conputer_name master.saltstack.com
    '''
    return __salt__['network.mod_hostname'](hostname)


def get_computer_name():
    '''
    Get hostname.

    CLI Example:

    .. code-block:: bash

        salt '*' network.get_hostname
    '''
    return __salt__['network.get_hostname']()<|MERGE_RESOLUTION|>--- conflicted
+++ resolved
@@ -180,16 +180,11 @@
 
     salt '*' system.has_settable_hwclock
     '''
-<<<<<<< HEAD
     if salt.utils.path.which_bin(['hwclock']) is not None:
-        res = __salt__['cmd.run_all'](['hwclock', '--test', '--systohc'], python_shell=False)
-=======
-    if salt.utils.which_bin(['hwclock']) is not None:
         res = __salt__['cmd.run_all'](
             ['hwclock', '--test', '--systohc'], python_shell=False,
             output_loglevel='quiet', ignore_retcode=True
         )
->>>>>>> 47d982fd
         return res['retcode'] == 0
     return False
 
