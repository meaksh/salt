# -*- coding: utf-8 -*-
'''
Module for managing the Salt beacons on a minion

.. versionadded:: 2015.8.0

'''

# Import Python libs
from __future__ import absolute_import, print_function, unicode_literals
import difflib
import logging
import os

# Import Salt libs
import salt.ext.six as six
import salt.utils.event
import salt.utils.files
import salt.utils.yaml
from salt.ext.six.moves import map

# Get logging started
log = logging.getLogger(__name__)

<<<<<<< HEAD
default_event_wait = 60
=======
default_event_wait = 30
>>>>>>> 4f400598
__func_alias__ = {
    'list_': 'list',
    'reload_': 'reload'
}


def list_(return_yaml=True,
          include_pillar=True,
          include_opts=True,
          **kwargs):
    '''
    List the beacons currently configured on the minion

    :param return_yaml:    Whether to return YAML formatted output,
                           default ``True``

    :param include_pillar: Whether to include beacons that are
                           configured in pillar, default is ``True``.

    :param include_opts:   Whether to include beacons that are
                           configured in opts, default is ``True``.

    :return:               List of currently configured Beacons.

    CLI Example:

    .. code-block:: bash

        salt '*' beacons.list

    '''
    beacons = None

    try:
<<<<<<< HEAD
        eventer = salt.utils.event.get_event('minion', opts=__opts__, listen=True)
        res = __salt__['event.fire']({'func': 'list',
                                      'include_pillar': include_pillar,
                                      'include_opts': include_opts},
                                     'manage_beacons')
        if res:
            event_ret = eventer.get_event(
                tag='/salt/minion/minion_beacons_list_complete',
                wait=kwargs.get('timeout', default_event_wait))
            log.debug('event_ret %s', event_ret)
            if event_ret and event_ret['complete']:
                beacons = event_ret['beacons']
=======
        with salt.utils.event.get_event('minion', opts=__opts__, listen=True) as event_bus:
            res = __salt__['event.fire']({'func': 'list',
                                          'include_pillar': include_pillar,
                                          'include_opts': include_opts},
                                         'manage_beacons')
            if res:
                event_ret = event_bus.get_event(
                    tag='/salt/minion/minion_beacons_list_complete',
                    wait=default_event_wait,
                )
                log.debug('event_ret %s', event_ret)
                if event_ret and event_ret['complete']:
                    beacons = event_ret['beacons']
>>>>>>> 4f400598
    except KeyError:
        # Effectively a no-op, since we can't really return without an event system
        ret = {}
        ret['result'] = False
        ret['comment'] = 'Event module not available. Beacon add failed.'
        return ret

    if beacons:
        if return_yaml:
            tmp = {'beacons': beacons}
            return salt.utils.yaml.safe_dump(tmp, default_flow_style=False)
        else:
            return beacons
    else:
        return {'beacons': {}}


def list_available(return_yaml=True, **kwargs):
    '''
    List the beacons currently available on the minion

    :param return_yaml:     Whether to return YAML formatted output, default
                            ``True``
    :return:                List of currently configured Beacons.

    CLI Example:

    .. code-block:: bash

        salt '*' beacons.list_available

    '''
    beacons = None

    try:
<<<<<<< HEAD
        eventer = salt.utils.event.get_event('minion', opts=__opts__, listen=True)
        res = __salt__['event.fire']({'func': 'list_available'}, 'manage_beacons')
        if res:
            event_ret = eventer.get_event(
                tag='/salt/minion/minion_beacons_list_available_complete',
                wait=kwargs.get('timeout', default_event_wait))
            if event_ret and event_ret['complete']:
                beacons = event_ret['beacons']
=======
        with salt.utils.event.get_event('minion', opts=__opts__, listen=True) as event_bus:
            res = __salt__['event.fire']({'func': 'list_available'}, 'manage_beacons')
            if res:
                event_ret = event_bus.get_event(
                    tag='/salt/minion/minion_beacons_list_available_complete',
                    wait=default_event_wait,
                )
                if event_ret and event_ret['complete']:
                    beacons = event_ret['beacons']
>>>>>>> 4f400598
    except KeyError:
        # Effectively a no-op, since we can't really return without an event system
        ret = {}
        ret['result'] = False
        ret['comment'] = 'Event module not available. Beacon add failed.'
        return ret

    if beacons:
        if return_yaml:
            tmp = {'beacons': beacons}
            return salt.utils.yaml.safe_dump(tmp, default_flow_style=False)
        else:
            return beacons
    else:
        return {'beacons': {}}


def add(name, beacon_data, **kwargs):
    '''
    Add a beacon on the minion

    :param name:            Name of the beacon to configure
    :param beacon_data:     Dictionary or list containing configuration for beacon.
    :return:                Boolean and status message on success or failure of add.

    CLI Example:

    .. code-block:: bash

        salt '*' beacons.add ps "[{'processes': {'salt-master': 'stopped', 'apache2': 'stopped'}}]"

    '''
    ret = {'comment': 'Failed to add beacon {0}.'.format(name),
           'result': False}

    if name in list_(return_yaml=False, **kwargs):
        ret['comment'] = 'Beacon {0} is already configured.'.format(name)
        return ret

    if name not in list_available(return_yaml=False, **kwargs):
        ret['comment'] = 'Beacon "{0}" is not available.'.format(name)
        return ret

    if 'test' in kwargs and kwargs['test']:
        ret['result'] = True
        ret['comment'] = 'Beacon: {0} would be added.'.format(name)
    else:
        try:
            # Attempt to load the beacon module so we have access to the validate function
<<<<<<< HEAD
            eventer = salt.utils.event.get_event('minion', opts=__opts__, listen=True)
            res = __salt__['event.fire']({'name': name,
                                          'beacon_data': beacon_data,
                                          'func': 'validate_beacon'},
                                         'manage_beacons')
            if res:
                event_ret = eventer.get_event(
                    tag='/salt/minion/minion_beacon_validation_complete',
                    wait=kwargs.get('timeout', default_event_wait))
                valid = event_ret['valid']
                vcomment = event_ret['vcomment']

            if not valid:
                ret['result'] = False
                ret['comment'] = ('Beacon {0} configuration invalid, '
                                  'not adding.\n{1}'.format(name, vcomment))
                return ret

=======
            with salt.utils.event.get_event('minion', opts=__opts__, listen=True) as event_bus:
                res = __salt__['event.fire']({'name': name,
                                              'beacon_data': beacon_data,
                                              'func': 'validate_beacon'},
                                             'manage_beacons')
                if res:
                    event_ret = event_bus.get_event(
                       tag='/salt/minion/minion_beacon_validation_complete',
                       wait=default_event_wait,
                    )
                    valid = event_ret['valid']
                    vcomment = event_ret['vcomment']

                if not valid:
                    ret['result'] = False
                    ret['comment'] = ('Beacon {0} configuration invalid, '
                                      'not adding.\n{1}'.format(name, vcomment))
                    return ret
>>>>>>> 4f400598
        except KeyError:
            # Effectively a no-op, since we can't really return without an event system
            ret['comment'] = 'Event module not available. Beacon add failed.'

        try:
<<<<<<< HEAD
            res = __salt__['event.fire']({'name': name,
                                          'beacon_data': beacon_data,
                                          'func': 'add'}, 'manage_beacons')
            if res:
                event_ret = eventer.get_event(
                    tag='/salt/minion/minion_beacon_add_complete',
                    wait=kwargs.get('timeout', default_event_wait))
                if event_ret and event_ret['complete']:
                    beacons = event_ret['beacons']
                    if name in beacons and beacons[name] == beacon_data:
                        ret['result'] = True
                        ret['comment'] = 'Added beacon: {0}.'.format(name)
                else:
                    ret['result'] = False
                    ret['comment'] = event_ret['comment']
                return ret
=======
            with salt.utils.event.get_event('minion', opts=__opts__, listen=True) as event_bus:
                res = __salt__['event.fire']({'name': name,
                                              'beacon_data': beacon_data,
                                              'func': 'add'}, 'manage_beacons')
                if res:
                    event_ret = event_bus.get_event(
                        tag='/salt/minion/minion_beacon_add_complete',
                        wait=default_event_wait,
                    )
                    if event_ret and event_ret['complete']:
                        beacons = event_ret['beacons']
                        if name in beacons and beacons[name] == beacon_data:
                            ret['result'] = True
                            ret['comment'] = 'Added beacon: {0}.'.format(name)
                    else:
                        ret['result'] = False
                        ret['comment'] = event_ret['comment']
                    return ret
>>>>>>> 4f400598
        except KeyError:
            # Effectively a no-op, since we can't really return without an event system
            ret['comment'] = 'Event module not available. Beacon add failed.'
    return ret


def modify(name, beacon_data, **kwargs):
    '''
    Modify an existing beacon

    :param name:            Name of the beacon to configure
    :param beacon_data:     Dictionary or list containing updated configuration for beacon.
    :return:                Boolean and status message on success or failure of modify.

    CLI Example:

    .. code-block:: bash

        salt '*' beacons.modify ps "[{'salt-master': 'stopped'}, {'apache2': 'stopped'}]"
    '''

    ret = {'comment': '',
           'result': True}

    current_beacons = list_(return_yaml=False, **kwargs)
    if name not in current_beacons:
        ret['comment'] = 'Beacon {0} is not configured.'.format(name)
        return ret

    if 'test' in kwargs and kwargs['test']:
        ret['result'] = True
        ret['comment'] = 'Beacon: {0} would be added.'.format(name)
    else:
        try:
            # Attempt to load the beacon module so we have access to the validate function
<<<<<<< HEAD
            eventer = salt.utils.event.get_event('minion', opts=__opts__, listen=True)
            res = __salt__['event.fire']({'name': name,
                                          'beacon_data': beacon_data,
                                          'func': 'validate_beacon'},
                                         'manage_beacons')
            if res:
                event_ret = eventer.get_event(
                    tag='/salt/minion/minion_beacon_validation_complete',
                    wait=kwargs.get('timeout', default_event_wait))
                valid = event_ret['valid']
                vcomment = event_ret['vcomment']

            if not valid:
                ret['result'] = False
                ret['comment'] = ('Beacon {0} configuration invalid, '
                                  'not adding.\n{1}'.format(name, vcomment))
                return ret
=======
            with salt.utils.event.get_event('minion', opts=__opts__, listen=True) as event_bus:
                res = __salt__['event.fire']({'name': name,
                                              'beacon_data': beacon_data,
                                              'func': 'validate_beacon'},
                                             'manage_beacons')
                if res:
                    event_ret = event_bus.get_event(tag='/salt/minion/minion_beacon_validation_complete', wait=default_event_wait)
                    valid = event_ret['valid']
                    vcomment = event_ret['vcomment']

                if not valid:
                    ret['result'] = False
                    ret['comment'] = ('Beacon {0} configuration invalid, '
                                      'not adding.\n{1}'.format(name, vcomment))
                    return ret
>>>>>>> 4f400598

        except KeyError:
            # Effectively a no-op, since we can't really return without an event system
            ret['comment'] = 'Event module not available. Beacon modify failed.'

        if not valid:
            ret['result'] = False
            ret['comment'] = ('Beacon {0} configuration invalid, '
                              'not modifying.\n{1}'.format(name, vcomment))
            return ret

        _current = current_beacons[name]
        _new = beacon_data

        if _new == _current:
            ret['comment'] = 'Job {0} in correct state'.format(name)
            return ret

        _current_lines = []
        for _item in _current:
            _current_lines.extend(['{0}:{1}\n'.format(key, value)
                                  for (key, value) in six.iteritems(_item)])
        _new_lines = []
        for _item in _new:
            _new_lines.extend(['{0}:{1}\n'.format(key, value)
                              for (key, value) in six.iteritems(_item)])
        _diff = difflib.unified_diff(_current_lines, _new_lines)

        ret['changes'] = {}
        ret['changes']['diff'] = ''.join(_diff)

        try:
<<<<<<< HEAD
            eventer = salt.utils.event.get_event('minion', opts=__opts__, listen=True)
            res = __salt__['event.fire']({'name': name, 'beacon_data': beacon_data, 'func': 'modify'}, 'manage_beacons')
            if res:
                event_ret = eventer.get_event(
                    tag='/salt/minion/minion_beacon_modify_complete',
                    wait=kwargs.get('timeout', default_event_wait))
                if event_ret and event_ret['complete']:
                    beacons = event_ret['beacons']
                    if name in beacons and beacons[name] == beacon_data:
                        ret['result'] = True
                        ret['comment'] = 'Modified beacon: {0}.'.format(name)
                else:
                    ret['result'] = False
                    ret['comment'] = event_ret['comment']
                return ret
=======
            with salt.utils.event.get_event('minion', opts=__opts__, listen=True) as event_bus:
                res = __salt__['event.fire']({'name': name, 'beacon_data': beacon_data, 'func': 'modify'}, 'manage_beacons')
                if res:
                    event_ret = event_bus.get_event(tag='/salt/minion/minion_beacon_modify_complete', wait=default_event_wait)
                    if event_ret and event_ret['complete']:
                        beacons = event_ret['beacons']
                        if name in beacons and beacons[name] == beacon_data:
                            ret['result'] = True
                            ret['comment'] = 'Modified beacon: {0}.'.format(name)
                    else:
                        ret['result'] = False
                        ret['comment'] = event_ret['comment']
                    return ret
>>>>>>> 4f400598
        except KeyError:
            # Effectively a no-op, since we can't really return without an event system
            ret['comment'] = 'Event module not available. Beacon add failed.'
    return ret


def delete(name, **kwargs):
    '''
    Delete a beacon item

    :param name:            Name of the beacon to delete
    :return:                Boolean and status message on success or failure of delete.

    CLI Example:

    .. code-block:: bash

        salt '*' beacons.delete ps

        salt '*' beacons.delete load

    '''

    ret = {'comment': 'Failed to delete beacon {0}.'.format(name),
           'result': False}

    if 'test' in kwargs and kwargs['test']:
        ret['result'] = True
        ret['comment'] = 'Beacon: {0} would be deleted.'.format(name)
    else:
        try:
<<<<<<< HEAD
            eventer = salt.utils.event.get_event('minion', opts=__opts__, listen=True)
            res = __salt__['event.fire']({'name': name, 'func': 'delete'}, 'manage_beacons')
            if res:
                event_ret = eventer.get_event(
                    tag='/salt/minion/minion_beacon_delete_complete',
                    wait=kwargs.get('timeout', default_event_wait))
                if event_ret and event_ret['complete']:
                    beacons = event_ret['beacons']
                    if name not in beacons:
                        ret['result'] = True
                        ret['comment'] = 'Deleted beacon: {0}.'.format(name)
                        return ret
                else:
                    ret['result'] = False
                    ret['comment'] = event_ret['comment']
=======
            with salt.utils.event.get_event('minion', opts=__opts__, listen=True) as event_bus:
                res = __salt__['event.fire']({'name': name, 'func': 'delete'}, 'manage_beacons')
                if res:
                    event_ret = event_bus.get_event(tag='/salt/minion/minion_beacon_delete_complete', wait=default_event_wait)
                    if event_ret and event_ret['complete']:
                        beacons = event_ret['beacons']
                        if name not in beacons:
                            ret['result'] = True
                            ret['comment'] = 'Deleted beacon: {0}.'.format(name)
                            return ret
                    else:
                        ret['result'] = False
                        ret['comment'] = event_ret['comment']
>>>>>>> 4f400598
        except KeyError:
            # Effectively a no-op, since we can't really return without an event system
            ret['comment'] = 'Event module not available. Beacon add failed.'
    return ret


def save(**kwargs):
    '''
    Save all beacons on the minion

    :return:                Boolean and status message on success or failure of save.

    CLI Example:

    .. code-block:: bash

        salt '*' beacons.save
    '''

    ret = {'comment': [],
           'result': True}

    beacons = list_(return_yaml=False, include_pillar=False, **kwargs)

    # move this file into an configurable opt
    sfn = os.path.join(__opts__['config_dir'],
                       os.path.dirname(__opts__['default_include']),
                       'beacons.conf')
    if beacons:
        tmp = {'beacons': beacons}
        yaml_out = salt.utils.yaml.safe_dump(tmp, default_flow_style=False)
    else:
        yaml_out = ''

    try:
        with salt.utils.files.fopen(sfn, 'w+') as fp_:
            fp_.write(yaml_out)
        ret['comment'] = 'Beacons saved to {0}.'.format(sfn)
    except (IOError, OSError):
        ret['comment'] = 'Unable to write to beacons file at {0}. Check ' \
                         'permissions.'.format(sfn)
        ret['result'] = False
    return ret


def enable(**kwargs):
    '''
    Enable all beacons on the minion

    Returns:
        bool: Boolean and status message on success or failure of enable.

    CLI Example:

    .. code-block:: bash

        salt '*' beacons.enable
    '''

    ret = {'comment': [],
           'result': True}

    if 'test' in kwargs and kwargs['test']:
        ret['comment'] = 'Beacons would be enabled.'
    else:
        try:
<<<<<<< HEAD
            eventer = salt.utils.event.get_event('minion', opts=__opts__, listen=True)
            res = __salt__['event.fire']({'func': 'enable'}, 'manage_beacons')
            if res:
                event_ret = eventer.get_event(
                    tag='/salt/minion/minion_beacons_enabled_complete',
                    wait=kwargs.get('timeout', default_event_wait))
                if event_ret and event_ret['complete']:
                    beacons = event_ret['beacons']
                    if 'enabled' in beacons and beacons['enabled']:
                        ret['result'] = True
                        ret['comment'] = 'Enabled beacons on minion.'
                    else:
                        ret['result'] = False
                        ret['comment'] = 'Failed to enable beacons on minion.'
                return ret
=======
            with salt.utils.event.get_event('minion', opts=__opts__, listen=True) as event_bus:
                res = __salt__['event.fire']({'func': 'enable'}, 'manage_beacons')
                if res:
                    event_ret = event_bus.get_event(tag='/salt/minion/minion_beacons_enabled_complete', wait=default_event_wait)
                    if event_ret and event_ret['complete']:
                        beacons = event_ret['beacons']
                        if 'enabled' in beacons and beacons['enabled']:
                            ret['result'] = True
                            ret['comment'] = 'Enabled beacons on minion.'
                        else:
                            ret['result'] = False
                            ret['comment'] = 'Failed to enable beacons on minion.'
                    return ret
>>>>>>> 4f400598
        except KeyError:
            # Effectively a no-op, since we can't really return without an event system
            ret['comment'] = 'Event module not available. Beacons enable job failed.'
    return ret


def disable(**kwargs):
    '''
    Disable all beacons jobs on the minion

    :return:                Boolean and status message on success or failure of disable.

    CLI Example:

    .. code-block:: bash

        salt '*' beacons.disable
    '''

    ret = {'comment': [],
           'result': True}

    if 'test' in kwargs and kwargs['test']:
        ret['comment'] = 'Beacons would be disabled.'
    else:
        try:
<<<<<<< HEAD
            eventer = salt.utils.event.get_event('minion', opts=__opts__, listen=True)
            res = __salt__['event.fire']({'func': 'disable'}, 'manage_beacons')
            if res:
                event_ret = eventer.get_event(
                    tag='/salt/minion/minion_beacons_disabled_complete',
                    wait=kwargs.get('timeout', default_event_wait))
                log.debug('event_ret %s', event_ret)
                if event_ret and event_ret['complete']:
                    beacons = event_ret['beacons']
                    if 'enabled' in beacons and not beacons['enabled']:
                        ret['result'] = True
                        ret['comment'] = 'Disabled beacons on minion.'
                    else:
                        ret['result'] = False
                        ret['comment'] = 'Failed to disable beacons on minion.'
                return ret
=======
            with salt.utils.event.get_event('minion', opts=__opts__, listen=True) as event_bus:
                res = __salt__['event.fire']({'func': 'disable'}, 'manage_beacons')
                if res:
                    event_ret = event_bus.get_event(tag='/salt/minion/minion_beacons_disabled_complete', wait=default_event_wait)
                    log.debug('event_ret %s', event_ret)
                    if event_ret and event_ret['complete']:
                        beacons = event_ret['beacons']
                        if 'enabled' in beacons and not beacons['enabled']:
                            ret['result'] = True
                            ret['comment'] = 'Disabled beacons on minion.'
                        else:
                            ret['result'] = False
                            ret['comment'] = 'Failed to disable beacons on minion.'
                    return ret
>>>>>>> 4f400598
        except KeyError:
            # Effectively a no-op, since we can't really return without an event system
            ret['comment'] = 'Event module not available. Beacons enable job failed.'
    return ret


def _get_beacon_config_dict(beacon_config):
    beacon_config_dict = {}
    if isinstance(beacon_config, list):
        list(map(beacon_config_dict.update, beacon_config))
    else:
        beacon_config_dict = beacon_config

    return beacon_config_dict


def enable_beacon(name, **kwargs):
    '''
    Enable beacon on the minion

    :name:                  Name of the beacon to enable.
    :return:                Boolean and status message on success or failure of enable.

    CLI Example:

    .. code-block:: bash

        salt '*' beacons.enable_beacon ps
    '''

    ret = {'comment': [],
           'result': True}

    if not name:
        ret['comment'] = 'Beacon name is required.'
        ret['result'] = False
        return ret

    if 'test' in kwargs and kwargs['test']:
        ret['comment'] = 'Beacon {0} would be enabled.'.format(name)
    else:
        _beacons = list_(return_yaml=False, **kwargs)
        if name not in _beacons:
            ret['comment'] = 'Beacon {0} is not currently configured.'.format(name)
            ret['result'] = False
            return ret

        try:
<<<<<<< HEAD
            eventer = salt.utils.event.get_event('minion', opts=__opts__, listen=True)
            res = __salt__['event.fire']({'func': 'enable_beacon', 'name': name}, 'manage_beacons')
            if res:
                event_ret = eventer.get_event(
                    tag='/salt/minion/minion_beacon_enabled_complete',
                    wait=kwargs.get('timeout', default_event_wait))
                if event_ret and event_ret['complete']:
                    beacons = event_ret['beacons']
                    beacon_config_dict = _get_beacon_config_dict(beacons[name])

                    if 'enabled' in beacon_config_dict and beacon_config_dict['enabled']:
                        ret['result'] = True
                        ret['comment'] = 'Enabled beacon {0} on minion.'.format(name)
=======
            with salt.utils.event.get_event('minion', opts=__opts__, listen=True) as event_bus:
                res = __salt__['event.fire']({'func': 'enable_beacon', 'name': name}, 'manage_beacons')
                if res:
                    event_ret = event_bus.get_event(tag='/salt/minion/minion_beacon_enabled_complete', wait=default_event_wait)
                    if event_ret and event_ret['complete']:
                        beacons = event_ret['beacons']
                        beacon_config_dict = _get_beacon_config_dict(beacons[name])

                        if 'enabled' in beacon_config_dict and beacon_config_dict['enabled']:
                            ret['result'] = True
                            ret['comment'] = 'Enabled beacon {0} on minion.'.format(name)
                        else:
                            ret['result'] = False
                            ret['comment'] = 'Failed to enable beacon {0} on minion.'.format(name)
>>>>>>> 4f400598
                    else:
                        ret['result'] = False
                        if event_ret is not None:
                            ret['comment'] = event_ret['comment']
                        else:
                            ret['comment'] = 'Beacon enabled event never received'
                    return ret
        except KeyError:
            # Effectively a no-op, since we can't really return without an event system
            ret['comment'] = 'Event module not available. Beacon enable job failed.'
    return ret


def disable_beacon(name, **kwargs):
    '''
    Disable beacon on the minion

    :name:                  Name of the beacon to disable.
    :return:                Boolean and status message on success or failure of disable.

    CLI Example:

    .. code-block:: bash

        salt '*' beacons.disable_beacon ps
    '''

    ret = {'comment': [],
           'result': True}

    if not name:
        ret['comment'] = 'Beacon name is required.'
        ret['result'] = False
        return ret

    if 'test' in kwargs and kwargs['test']:
        ret['comment'] = 'Beacons would be enabled.'
    else:
        _beacons = list_(return_yaml=False, **kwargs)
        if name not in _beacons:
            ret['comment'] = 'Beacon {0} is not currently configured.'.format(name)
            ret['result'] = False
            return ret

        try:
<<<<<<< HEAD
            eventer = salt.utils.event.get_event('minion', opts=__opts__, listen=True)
            res = __salt__['event.fire']({'func': 'disable_beacon', 'name': name}, 'manage_beacons')
            if res:
                event_ret = eventer.get_event(
                    tag='/salt/minion/minion_beacon_disabled_complete',
                    wait=kwargs.get('timeout', default_event_wait))
                if event_ret and event_ret['complete']:
                    beacons = event_ret['beacons']
                    beacon_config_dict = _get_beacon_config_dict(beacons[name])

                    if 'enabled' in beacon_config_dict and not beacon_config_dict['enabled']:
                        ret['result'] = True
                        ret['comment'] = 'Disabled beacon {0} on minion.'.format(name)
=======
            with salt.utils.event.get_event('minion', opts=__opts__, listen=True) as event_bus:
                res = __salt__['event.fire']({'func': 'disable_beacon', 'name': name}, 'manage_beacons')
                if res:
                    event_ret = event_bus.get_event(tag='/salt/minion/minion_beacon_disabled_complete', wait=default_event_wait)
                    if event_ret and event_ret['complete']:
                        beacons = event_ret['beacons']
                        beacon_config_dict = _get_beacon_config_dict(beacons[name])

                        if 'enabled' in beacon_config_dict and not beacon_config_dict['enabled']:
                            ret['result'] = True
                            ret['comment'] = 'Disabled beacon {0} on minion.'.format(name)
                        else:
                            ret['result'] = False
                            ret['comment'] = 'Failed to disable beacon on minion.'
>>>>>>> 4f400598
                    else:
                        ret['result'] = False
                        if event_ret is not None:
                            ret['comment'] = event_ret['comment']
                        else:
                            ret['comment'] = 'Beacon disabled event never received'
                    return ret
        except KeyError:
            # Effectively a no-op, since we can't really return without an event system
            ret['comment'] = 'Event module not available. Beacon disable job failed.'
    return ret


def reset(**kwargs):
    '''
    Resest beacon configuration on the minion

    CLI Example:

    .. code-block:: bash

        salt '*' beacons.reset
    '''

    ret = {'comment': [],
           'result': True}

    if kwargs.get('test'):
        ret['comment'] = 'Beacons would be reset.'
    else:
        try:
<<<<<<< HEAD
            eventer = salt.utils.event.get_event('minion', opts=__opts__, listen=True)
            res = __salt__['event.fire']({'func': 'reset'}, 'manage_beacons')
            if res:
                wait = kwargs.get('timeout', default_event_wait)
                event_ret = eventer.get_event(
                    tag='/salt/minion/minion_beacon_reset_complete',
                    wait=wait)
                if event_ret and event_ret['complete']:
                    ret['result'] = True
                    ret['comment'] = 'Beacon configuration reset.'
                else:
                    if event_ret is None:
                        ret['result'] = False
                        ret['comment'] = (
                            'minion reset event not recieved after {} seconds'
                        ).format(wait)
                    else:
                        ret['result'] = False
                        ret['comment'] = event_ret['comment']
                return ret
=======
            with salt.utils.event.get_event('minion', opts=__opts__, listen=True) as event_bus:
                res = __salt__['event.fire']({'func': 'reset'}, 'manage_beacons')
                if res:
                    event_ret = event_bus.get_event(tag='/salt/minion/minion_beacon_reset_complete', wait=default_event_wait)
                    if event_ret and event_ret['complete']:
                        ret['result'] = True
                        ret['comment'] = 'Beacon configuration reset.'
                    else:
                        ret['result'] = False
                        if ret is not None:
                            ret['comment'] = event_ret['comment']
                        else:
                            ret['comment'] = 'Beacon reset event never received'
                    return ret
>>>>>>> 4f400598
        except KeyError:
            # Effectively a no-op, since we can't really return without an event system
            ret['comment'] = 'Event module not available. Beacon disable job failed.'
    return ret<|MERGE_RESOLUTION|>--- conflicted
+++ resolved
@@ -22,11 +22,7 @@
 # Get logging started
 log = logging.getLogger(__name__)
 
-<<<<<<< HEAD
 default_event_wait = 60
-=======
-default_event_wait = 30
->>>>>>> 4f400598
 __func_alias__ = {
     'list_': 'list',
     'reload_': 'reload'
@@ -61,20 +57,6 @@
     beacons = None
 
     try:
-<<<<<<< HEAD
-        eventer = salt.utils.event.get_event('minion', opts=__opts__, listen=True)
-        res = __salt__['event.fire']({'func': 'list',
-                                      'include_pillar': include_pillar,
-                                      'include_opts': include_opts},
-                                     'manage_beacons')
-        if res:
-            event_ret = eventer.get_event(
-                tag='/salt/minion/minion_beacons_list_complete',
-                wait=kwargs.get('timeout', default_event_wait))
-            log.debug('event_ret %s', event_ret)
-            if event_ret and event_ret['complete']:
-                beacons = event_ret['beacons']
-=======
         with salt.utils.event.get_event('minion', opts=__opts__, listen=True) as event_bus:
             res = __salt__['event.fire']({'func': 'list',
                                           'include_pillar': include_pillar,
@@ -83,12 +65,11 @@
             if res:
                 event_ret = event_bus.get_event(
                     tag='/salt/minion/minion_beacons_list_complete',
-                    wait=default_event_wait,
+                    wait=kwargs.get('timeout', default_event_wait))
                 )
                 log.debug('event_ret %s', event_ret)
                 if event_ret and event_ret['complete']:
                     beacons = event_ret['beacons']
->>>>>>> 4f400598
     except KeyError:
         # Effectively a no-op, since we can't really return without an event system
         ret = {}
@@ -124,26 +105,15 @@
     beacons = None
 
     try:
-<<<<<<< HEAD
-        eventer = salt.utils.event.get_event('minion', opts=__opts__, listen=True)
-        res = __salt__['event.fire']({'func': 'list_available'}, 'manage_beacons')
-        if res:
-            event_ret = eventer.get_event(
-                tag='/salt/minion/minion_beacons_list_available_complete',
-                wait=kwargs.get('timeout', default_event_wait))
-            if event_ret and event_ret['complete']:
-                beacons = event_ret['beacons']
-=======
         with salt.utils.event.get_event('minion', opts=__opts__, listen=True) as event_bus:
             res = __salt__['event.fire']({'func': 'list_available'}, 'manage_beacons')
             if res:
                 event_ret = event_bus.get_event(
                     tag='/salt/minion/minion_beacons_list_available_complete',
-                    wait=default_event_wait,
+                    wait=kwargs.get('timeout', default_event_wait))
                 )
                 if event_ret and event_ret['complete']:
                     beacons = event_ret['beacons']
->>>>>>> 4f400598
     except KeyError:
         # Effectively a no-op, since we can't really return without an event system
         ret = {}
@@ -193,26 +163,6 @@
     else:
         try:
             # Attempt to load the beacon module so we have access to the validate function
-<<<<<<< HEAD
-            eventer = salt.utils.event.get_event('minion', opts=__opts__, listen=True)
-            res = __salt__['event.fire']({'name': name,
-                                          'beacon_data': beacon_data,
-                                          'func': 'validate_beacon'},
-                                         'manage_beacons')
-            if res:
-                event_ret = eventer.get_event(
-                    tag='/salt/minion/minion_beacon_validation_complete',
-                    wait=kwargs.get('timeout', default_event_wait))
-                valid = event_ret['valid']
-                vcomment = event_ret['vcomment']
-
-            if not valid:
-                ret['result'] = False
-                ret['comment'] = ('Beacon {0} configuration invalid, '
-                                  'not adding.\n{1}'.format(name, vcomment))
-                return ret
-
-=======
             with salt.utils.event.get_event('minion', opts=__opts__, listen=True) as event_bus:
                 res = __salt__['event.fire']({'name': name,
                                               'beacon_data': beacon_data,
@@ -221,7 +171,7 @@
                 if res:
                     event_ret = event_bus.get_event(
                        tag='/salt/minion/minion_beacon_validation_complete',
-                       wait=default_event_wait,
+                       wait=kwargs.get('timeout', default_event_wait))
                     )
                     valid = event_ret['valid']
                     vcomment = event_ret['vcomment']
@@ -231,30 +181,11 @@
                     ret['comment'] = ('Beacon {0} configuration invalid, '
                                       'not adding.\n{1}'.format(name, vcomment))
                     return ret
->>>>>>> 4f400598
         except KeyError:
             # Effectively a no-op, since we can't really return without an event system
             ret['comment'] = 'Event module not available. Beacon add failed.'
 
         try:
-<<<<<<< HEAD
-            res = __salt__['event.fire']({'name': name,
-                                          'beacon_data': beacon_data,
-                                          'func': 'add'}, 'manage_beacons')
-            if res:
-                event_ret = eventer.get_event(
-                    tag='/salt/minion/minion_beacon_add_complete',
-                    wait=kwargs.get('timeout', default_event_wait))
-                if event_ret and event_ret['complete']:
-                    beacons = event_ret['beacons']
-                    if name in beacons and beacons[name] == beacon_data:
-                        ret['result'] = True
-                        ret['comment'] = 'Added beacon: {0}.'.format(name)
-                else:
-                    ret['result'] = False
-                    ret['comment'] = event_ret['comment']
-                return ret
-=======
             with salt.utils.event.get_event('minion', opts=__opts__, listen=True) as event_bus:
                 res = __salt__['event.fire']({'name': name,
                                               'beacon_data': beacon_data,
@@ -262,7 +193,7 @@
                 if res:
                     event_ret = event_bus.get_event(
                         tag='/salt/minion/minion_beacon_add_complete',
-                        wait=default_event_wait,
+                        wait=kwargs.get('timeout', default_event_wait))
                     )
                     if event_ret and event_ret['complete']:
                         beacons = event_ret['beacons']
@@ -273,7 +204,6 @@
                         ret['result'] = False
                         ret['comment'] = event_ret['comment']
                     return ret
->>>>>>> 4f400598
         except KeyError:
             # Effectively a no-op, since we can't really return without an event system
             ret['comment'] = 'Event module not available. Beacon add failed.'
@@ -309,32 +239,15 @@
     else:
         try:
             # Attempt to load the beacon module so we have access to the validate function
-<<<<<<< HEAD
-            eventer = salt.utils.event.get_event('minion', opts=__opts__, listen=True)
-            res = __salt__['event.fire']({'name': name,
-                                          'beacon_data': beacon_data,
-                                          'func': 'validate_beacon'},
-                                         'manage_beacons')
-            if res:
-                event_ret = eventer.get_event(
-                    tag='/salt/minion/minion_beacon_validation_complete',
-                    wait=kwargs.get('timeout', default_event_wait))
-                valid = event_ret['valid']
-                vcomment = event_ret['vcomment']
-
-            if not valid:
-                ret['result'] = False
-                ret['comment'] = ('Beacon {0} configuration invalid, '
-                                  'not adding.\n{1}'.format(name, vcomment))
-                return ret
-=======
             with salt.utils.event.get_event('minion', opts=__opts__, listen=True) as event_bus:
                 res = __salt__['event.fire']({'name': name,
                                               'beacon_data': beacon_data,
                                               'func': 'validate_beacon'},
                                              'manage_beacons')
                 if res:
-                    event_ret = event_bus.get_event(tag='/salt/minion/minion_beacon_validation_complete', wait=default_event_wait)
+                    event_ret = event_bus.get_event(
+                        tag='/salt/minion/minion_beacon_validation_complete',
+                        wait=kwargs.get('timeout', default_event_wait))
                     valid = event_ret['valid']
                     vcomment = event_ret['vcomment']
 
@@ -343,7 +256,6 @@
                     ret['comment'] = ('Beacon {0} configuration invalid, '
                                       'not adding.\n{1}'.format(name, vcomment))
                     return ret
->>>>>>> 4f400598
 
         except KeyError:
             # Effectively a no-op, since we can't really return without an event system
@@ -376,27 +288,12 @@
         ret['changes']['diff'] = ''.join(_diff)
 
         try:
-<<<<<<< HEAD
-            eventer = salt.utils.event.get_event('minion', opts=__opts__, listen=True)
-            res = __salt__['event.fire']({'name': name, 'beacon_data': beacon_data, 'func': 'modify'}, 'manage_beacons')
-            if res:
-                event_ret = eventer.get_event(
-                    tag='/salt/minion/minion_beacon_modify_complete',
-                    wait=kwargs.get('timeout', default_event_wait))
-                if event_ret and event_ret['complete']:
-                    beacons = event_ret['beacons']
-                    if name in beacons and beacons[name] == beacon_data:
-                        ret['result'] = True
-                        ret['comment'] = 'Modified beacon: {0}.'.format(name)
-                else:
-                    ret['result'] = False
-                    ret['comment'] = event_ret['comment']
-                return ret
-=======
             with salt.utils.event.get_event('minion', opts=__opts__, listen=True) as event_bus:
                 res = __salt__['event.fire']({'name': name, 'beacon_data': beacon_data, 'func': 'modify'}, 'manage_beacons')
                 if res:
-                    event_ret = event_bus.get_event(tag='/salt/minion/minion_beacon_modify_complete', wait=default_event_wait)
+                    event_ret = event_bus.get_event(
+                        tag='/salt/minion/minion_beacon_modify_complete',
+                        wait=kwargs.get('timeout', default_event_wait))
                     if event_ret and event_ret['complete']:
                         beacons = event_ret['beacons']
                         if name in beacons and beacons[name] == beacon_data:
@@ -406,7 +303,6 @@
                         ret['result'] = False
                         ret['comment'] = event_ret['comment']
                     return ret
->>>>>>> 4f400598
         except KeyError:
             # Effectively a no-op, since we can't really return without an event system
             ret['comment'] = 'Event module not available. Beacon add failed.'
@@ -438,27 +334,12 @@
         ret['comment'] = 'Beacon: {0} would be deleted.'.format(name)
     else:
         try:
-<<<<<<< HEAD
-            eventer = salt.utils.event.get_event('minion', opts=__opts__, listen=True)
-            res = __salt__['event.fire']({'name': name, 'func': 'delete'}, 'manage_beacons')
-            if res:
-                event_ret = eventer.get_event(
-                    tag='/salt/minion/minion_beacon_delete_complete',
-                    wait=kwargs.get('timeout', default_event_wait))
-                if event_ret and event_ret['complete']:
-                    beacons = event_ret['beacons']
-                    if name not in beacons:
-                        ret['result'] = True
-                        ret['comment'] = 'Deleted beacon: {0}.'.format(name)
-                        return ret
-                else:
-                    ret['result'] = False
-                    ret['comment'] = event_ret['comment']
-=======
             with salt.utils.event.get_event('minion', opts=__opts__, listen=True) as event_bus:
                 res = __salt__['event.fire']({'name': name, 'func': 'delete'}, 'manage_beacons')
                 if res:
-                    event_ret = event_bus.get_event(tag='/salt/minion/minion_beacon_delete_complete', wait=default_event_wait)
+                    event_ret = event_bus.get_event(
+                        tag='/salt/minion/minion_beacon_delete_complete',
+                        wait=kwargs.get('timeout', default_event_wait))
                     if event_ret and event_ret['complete']:
                         beacons = event_ret['beacons']
                         if name not in beacons:
@@ -468,7 +349,6 @@
                     else:
                         ret['result'] = False
                         ret['comment'] = event_ret['comment']
->>>>>>> 4f400598
         except KeyError:
             # Effectively a no-op, since we can't really return without an event system
             ret['comment'] = 'Event module not available. Beacon add failed.'
@@ -535,27 +415,12 @@
         ret['comment'] = 'Beacons would be enabled.'
     else:
         try:
-<<<<<<< HEAD
-            eventer = salt.utils.event.get_event('minion', opts=__opts__, listen=True)
-            res = __salt__['event.fire']({'func': 'enable'}, 'manage_beacons')
-            if res:
-                event_ret = eventer.get_event(
-                    tag='/salt/minion/minion_beacons_enabled_complete',
-                    wait=kwargs.get('timeout', default_event_wait))
-                if event_ret and event_ret['complete']:
-                    beacons = event_ret['beacons']
-                    if 'enabled' in beacons and beacons['enabled']:
-                        ret['result'] = True
-                        ret['comment'] = 'Enabled beacons on minion.'
-                    else:
-                        ret['result'] = False
-                        ret['comment'] = 'Failed to enable beacons on minion.'
-                return ret
-=======
             with salt.utils.event.get_event('minion', opts=__opts__, listen=True) as event_bus:
                 res = __salt__['event.fire']({'func': 'enable'}, 'manage_beacons')
                 if res:
-                    event_ret = event_bus.get_event(tag='/salt/minion/minion_beacons_enabled_complete', wait=default_event_wait)
+                    event_ret = event_bus.get_event(
+                        tag='/salt/minion/minion_beacons_enabled_complete',
+                        wait=kwargs.get('timeout', default_event_wait))
                     if event_ret and event_ret['complete']:
                         beacons = event_ret['beacons']
                         if 'enabled' in beacons and beacons['enabled']:
@@ -565,7 +430,6 @@
                             ret['result'] = False
                             ret['comment'] = 'Failed to enable beacons on minion.'
                     return ret
->>>>>>> 4f400598
         except KeyError:
             # Effectively a no-op, since we can't really return without an event system
             ret['comment'] = 'Event module not available. Beacons enable job failed.'
@@ -592,28 +456,12 @@
         ret['comment'] = 'Beacons would be disabled.'
     else:
         try:
-<<<<<<< HEAD
-            eventer = salt.utils.event.get_event('minion', opts=__opts__, listen=True)
-            res = __salt__['event.fire']({'func': 'disable'}, 'manage_beacons')
-            if res:
-                event_ret = eventer.get_event(
-                    tag='/salt/minion/minion_beacons_disabled_complete',
-                    wait=kwargs.get('timeout', default_event_wait))
-                log.debug('event_ret %s', event_ret)
-                if event_ret and event_ret['complete']:
-                    beacons = event_ret['beacons']
-                    if 'enabled' in beacons and not beacons['enabled']:
-                        ret['result'] = True
-                        ret['comment'] = 'Disabled beacons on minion.'
-                    else:
-                        ret['result'] = False
-                        ret['comment'] = 'Failed to disable beacons on minion.'
-                return ret
-=======
             with salt.utils.event.get_event('minion', opts=__opts__, listen=True) as event_bus:
                 res = __salt__['event.fire']({'func': 'disable'}, 'manage_beacons')
                 if res:
-                    event_ret = event_bus.get_event(tag='/salt/minion/minion_beacons_disabled_complete', wait=default_event_wait)
+                    event_ret = event_bus.get_event(
+                        tag='/salt/minion/minion_beacons_disabled_complete',
+                        wait=kwargs.get('timeout', default_event_wait))
                     log.debug('event_ret %s', event_ret)
                     if event_ret and event_ret['complete']:
                         beacons = event_ret['beacons']
@@ -624,7 +472,6 @@
                             ret['result'] = False
                             ret['comment'] = 'Failed to disable beacons on minion.'
                     return ret
->>>>>>> 4f400598
         except KeyError:
             # Effectively a no-op, since we can't really return without an event system
             ret['comment'] = 'Event module not available. Beacons enable job failed.'
@@ -673,25 +520,12 @@
             return ret
 
         try:
-<<<<<<< HEAD
-            eventer = salt.utils.event.get_event('minion', opts=__opts__, listen=True)
-            res = __salt__['event.fire']({'func': 'enable_beacon', 'name': name}, 'manage_beacons')
-            if res:
-                event_ret = eventer.get_event(
-                    tag='/salt/minion/minion_beacon_enabled_complete',
-                    wait=kwargs.get('timeout', default_event_wait))
-                if event_ret and event_ret['complete']:
-                    beacons = event_ret['beacons']
-                    beacon_config_dict = _get_beacon_config_dict(beacons[name])
-
-                    if 'enabled' in beacon_config_dict and beacon_config_dict['enabled']:
-                        ret['result'] = True
-                        ret['comment'] = 'Enabled beacon {0} on minion.'.format(name)
-=======
             with salt.utils.event.get_event('minion', opts=__opts__, listen=True) as event_bus:
                 res = __salt__['event.fire']({'func': 'enable_beacon', 'name': name}, 'manage_beacons')
                 if res:
-                    event_ret = event_bus.get_event(tag='/salt/minion/minion_beacon_enabled_complete', wait=default_event_wait)
+                    event_ret = event_bus.get_event(
+                        tag='/salt/minion/minion_beacon_enabled_complete',
+                        wait=kwargs.get('timeout', default_event_wait))
                     if event_ret and event_ret['complete']:
                         beacons = event_ret['beacons']
                         beacon_config_dict = _get_beacon_config_dict(beacons[name])
@@ -702,7 +536,6 @@
                         else:
                             ret['result'] = False
                             ret['comment'] = 'Failed to enable beacon {0} on minion.'.format(name)
->>>>>>> 4f400598
                     else:
                         ret['result'] = False
                         if event_ret is not None:
@@ -748,25 +581,12 @@
             return ret
 
         try:
-<<<<<<< HEAD
-            eventer = salt.utils.event.get_event('minion', opts=__opts__, listen=True)
-            res = __salt__['event.fire']({'func': 'disable_beacon', 'name': name}, 'manage_beacons')
-            if res:
-                event_ret = eventer.get_event(
-                    tag='/salt/minion/minion_beacon_disabled_complete',
-                    wait=kwargs.get('timeout', default_event_wait))
-                if event_ret and event_ret['complete']:
-                    beacons = event_ret['beacons']
-                    beacon_config_dict = _get_beacon_config_dict(beacons[name])
-
-                    if 'enabled' in beacon_config_dict and not beacon_config_dict['enabled']:
-                        ret['result'] = True
-                        ret['comment'] = 'Disabled beacon {0} on minion.'.format(name)
-=======
             with salt.utils.event.get_event('minion', opts=__opts__, listen=True) as event_bus:
                 res = __salt__['event.fire']({'func': 'disable_beacon', 'name': name}, 'manage_beacons')
                 if res:
-                    event_ret = event_bus.get_event(tag='/salt/minion/minion_beacon_disabled_complete', wait=default_event_wait)
+                    event_ret = event_bus.get_event(
+                        tag='/salt/minion/minion_beacon_disabled_complete',
+                        wait=kwargs.get('timeout', default_event_wait))
                     if event_ret and event_ret['complete']:
                         beacons = event_ret['beacons']
                         beacon_config_dict = _get_beacon_config_dict(beacons[name])
@@ -777,7 +597,6 @@
                         else:
                             ret['result'] = False
                             ret['comment'] = 'Failed to disable beacon on minion.'
->>>>>>> 4f400598
                     else:
                         ret['result'] = False
                         if event_ret is not None:
@@ -809,32 +628,12 @@
         ret['comment'] = 'Beacons would be reset.'
     else:
         try:
-<<<<<<< HEAD
-            eventer = salt.utils.event.get_event('minion', opts=__opts__, listen=True)
-            res = __salt__['event.fire']({'func': 'reset'}, 'manage_beacons')
-            if res:
-                wait = kwargs.get('timeout', default_event_wait)
-                event_ret = eventer.get_event(
-                    tag='/salt/minion/minion_beacon_reset_complete',
-                    wait=wait)
-                if event_ret and event_ret['complete']:
-                    ret['result'] = True
-                    ret['comment'] = 'Beacon configuration reset.'
-                else:
-                    if event_ret is None:
-                        ret['result'] = False
-                        ret['comment'] = (
-                            'minion reset event not recieved after {} seconds'
-                        ).format(wait)
-                    else:
-                        ret['result'] = False
-                        ret['comment'] = event_ret['comment']
-                return ret
-=======
             with salt.utils.event.get_event('minion', opts=__opts__, listen=True) as event_bus:
                 res = __salt__['event.fire']({'func': 'reset'}, 'manage_beacons')
                 if res:
-                    event_ret = event_bus.get_event(tag='/salt/minion/minion_beacon_reset_complete', wait=default_event_wait)
+                    event_ret = event_bus.get_event(
+                        tag='/salt/minion/minion_beacon_reset_complete',
+                        wait=kwargs.get('timeout', default_event_wait))
                     if event_ret and event_ret['complete']:
                         ret['result'] = True
                         ret['comment'] = 'Beacon configuration reset.'
@@ -845,7 +644,6 @@
                         else:
                             ret['comment'] = 'Beacon reset event never received'
                     return ret
->>>>>>> 4f400598
         except KeyError:
             # Effectively a no-op, since we can't really return without an event system
             ret['comment'] = 'Event module not available. Beacon disable job failed.'
