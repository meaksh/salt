--- conflicted
+++ resolved
@@ -205,18 +205,12 @@
         self.opts.update(opts)
 
         if sock_dir is None:
-<<<<<<< HEAD
             sock_dir = self.opts['sock_dir']
         else:
             self.opts['sock_dir'] = sock_dir
 
-        if salt.utils.is_windows() and not hasattr(self.opts, 'ipc_mode'):
+        if salt.utils.is_windows() and 'ipc_mode' not in opts:
             self.opts['ipc_mode'] = 'tcp'
-=======
-            sock_dir = opts.get('sock_dir', None)
-        if salt.utils.is_windows() and 'ipc_mode' not in opts:
-            opts['ipc_mode'] = 'tcp'
->>>>>>> 50f48c4b
         self.puburi, self.pulluri = self.__load_uri(sock_dir, node)
         self.pending_tags = []
         self.pending_events = []
