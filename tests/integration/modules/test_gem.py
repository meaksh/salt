# -*- coding: utf-8 -*-
'''
Integration tests for Ruby Gem module
'''

# Import Python libs
from __future__ import absolute_import, unicode_literals, print_function

# Import Salt Testing libs
from tests.support.case import ModuleCase
from tests.support.unit import skipIf
from tests.support.helpers import destructiveTest

# Import salt libs
import salt.utils.path

# Import 3rd-party libs
from tornado.httpclient import HTTPClient

GEM = 'tidy'
GEM_VER = '1.1.2'
OLD_GEM = 'brass'
OLD_VERSION = '1.0.0'
NEW_VERSION = '1.2.1'
GEM_LIST = [GEM, OLD_GEM]


def check_status():
    '''
    Check the status of the rubygems source
    '''
    try:
        return HTTPClient().fetch('https://rubygems.org').code == 200
    except Exception:  # pylint: disable=broad-except
        return False


@destructiveTest
@skipIf(not salt.utils.path.which('gem'), 'Gem is not available')
class GemModuleTest(ModuleCase):
    '''
    Validate gem module
    '''

    def setUp(self):
        if check_status() is False:
            self.skipTest('External resource \'https://rubygems.org\' is not available')

    def test_install_uninstall(self):
        '''
        gem.install
        gem.uninstall
        '''
        # Remove gem if it is already installed
        if self.run_function('gem.list', [GEM]):
            self.run_function('gem.uninstall', [GEM])

        self.run_function('gem.install', [GEM])
        gem_list = self.run_function('gem.list', [GEM])
        self.assertIn(GEM, gem_list)

        self.run_function('gem.uninstall', [GEM])
        self.assertFalse(self.run_function('gem.list', [GEM]))

    def test_install_version(self):
        '''
        gem.install rake version=11.1.2
        '''
        # Remove gem if it is already installed
        if self.run_function('gem.list', [GEM]):
            self.run_function('gem.uninstall', [GEM])

        self.run_function('gem.install', [GEM], version=GEM_VER)
        gem_list = self.run_function('gem.list', [GEM])
        self.assertIn(GEM, gem_list)
        self.assertIn(GEM_VER, gem_list[GEM])

        self.run_function('gem.uninstall', [GEM])
        self.assertFalse(self.run_function('gem.list', [GEM]))

    def test_list(self):
        '''
        gem.list
        '''
        self.run_function('gem.install', [' '.join(GEM_LIST)])

        all_ret = self.run_function('gem.list')
        for gem in GEM_LIST:
            self.assertIn(gem, all_ret)

        single_ret = self.run_function('gem.list', [GEM])
        self.assertIn(GEM, single_ret)

        self.run_function('gem.uninstall', [' '.join(GEM_LIST)])

    def test_list_upgrades(self):
        '''
        gem.list_upgrades
        '''
        # install outdated gem
        self.run_function('gem.install', [OLD_GEM], version=OLD_VERSION)

        ret = self.run_function('gem.list_upgrades')
        self.assertIn(OLD_GEM, ret)

        self.run_function('gem.uninstall', [OLD_GEM])

    def test_sources_add_remove(self):
        '''
        gem.sources_add
        gem.sources_remove
        '''
<<<<<<< HEAD
        source = 'https://gems.ruby-china.com/'
=======
        source = 'http://production.cf.rubygems.org'
>>>>>>> 31c6785b

        self.run_function('gem.sources_add', [source])
        sources_list = self.run_function('gem.sources_list')
        self.assertIn(source, sources_list)

        self.run_function('gem.sources_remove', [source])
        sources_list = self.run_function('gem.sources_list')
        self.assertNotIn(source, sources_list)

    def test_update(self):
        '''
        gem.update
        '''
        # Remove gem if it is already installed
        if self.run_function('gem.list', [OLD_GEM]):
            self.run_function('gem.uninstall', [OLD_GEM])

        self.run_function('gem.install', [OLD_GEM], version=OLD_VERSION)
        gem_list = self.run_function('gem.list', [OLD_GEM])
        self.assertEqual({OLD_GEM: [OLD_VERSION]}, gem_list)

        self.run_function('gem.update', [OLD_GEM])
        gem_list = self.run_function('gem.list', [OLD_GEM])
        self.assertEqual({OLD_GEM: [NEW_VERSION, OLD_VERSION]}, gem_list)

        self.run_function('gem.uninstall', [OLD_GEM])
        self.assertFalse(self.run_function('gem.list', [OLD_GEM]))

    def test_update_system(self):
        '''
        gem.update_system
        '''
        ret = self.run_function('gem.update_system')
        self.assertTrue(ret)<|MERGE_RESOLUTION|>--- conflicted
+++ resolved
@@ -110,11 +110,8 @@
         gem.sources_add
         gem.sources_remove
         '''
-<<<<<<< HEAD
-        source = 'https://gems.ruby-china.com/'
-=======
+
         source = 'http://production.cf.rubygems.org'
->>>>>>> 31c6785b
 
         self.run_function('gem.sources_add', [source])
         sources_list = self.run_function('gem.sources_list')
